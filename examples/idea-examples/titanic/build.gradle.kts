plugins {
    application
    kotlin("jvm")

    id("org.jetbrains.kotlinx.dataframe")

    // only mandatory if `kotlin.dataframe.add.ksp=false` in gradle.properties
    id("com.google.devtools.ksp")
}

repositories {
    mavenCentral()
<<<<<<< HEAD
    maven("https://maven.pkg.jetbrains.space/kotlin/p/kotlin/bootstrap")
=======
    mavenLocal() // in case of local dataframe development
>>>>>>> 8ac0ace3
}

application.mainClass.set("org.jetbrains.kotlinx.dataframe.examples.titanic.ml.TitanicKt")

dependencies {
    // implementation("org.jetbrains.kotlinx:dataframe:X.Y.Z")
    implementation(project(":"))
    implementation("org.jetbrains.kotlinx:kotlin-deeplearning-api:0.5.2")
    implementation("org.jetbrains.kotlinx:kotlin-deeplearning-impl:0.5.2")
    implementation("org.jetbrains.kotlinx:kotlin-deeplearning-tensorflow:0.5.2")
    implementation("org.jetbrains.kotlinx:kotlin-deeplearning-dataset:0.5.2")
}

dataframes {
    schema {
        data = "src/main/resources/titanic.csv"
        name = "org.jetbrains.kotlinx.dataframe.examples.titanic.ml.Passenger"
        csvOptions {
            delimiter = ';'
        }
    }
}

tasks.withType<org.jetbrains.kotlin.gradle.tasks.KotlinCompile> {
    kotlinOptions.jvmTarget = "11"
}

tasks.withType<JavaCompile> {
    sourceCompatibility = JavaVersion.VERSION_11.toString()
    targetCompatibility = JavaVersion.VERSION_11.toString()
}<|MERGE_RESOLUTION|>--- conflicted
+++ resolved
@@ -10,11 +10,8 @@
 
 repositories {
     mavenCentral()
-<<<<<<< HEAD
     maven("https://maven.pkg.jetbrains.space/kotlin/p/kotlin/bootstrap")
-=======
     mavenLocal() // in case of local dataframe development
->>>>>>> 8ac0ace3
 }
 
 application.mainClass.set("org.jetbrains.kotlinx.dataframe.examples.titanic.ml.TitanicKt")
