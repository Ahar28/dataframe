--- conflicted
+++ resolved
@@ -134,7 +134,6 @@
     }
 
     @Test
-<<<<<<< HEAD
     fun `write to new sheet when keepFile is true`() {
         val names = (1..5).map { "column$it" }
         val df = dataFrameOf(names).randomDouble(7)
@@ -147,7 +146,9 @@
         val testSheet2Df = DataFrame.readExcel(fileLoc, sheetName = "TestSheet2")
 
         testSheet1Df.columnNames() shouldBe testSheet2Df.columnNames()
-=======
+    }
+
+    @Test
     fun `read xlsx file with duplicated columns and repair column names`() {
         shouldThrow<DuplicateColumnNamesException> {
             DataFrame.readExcel(testResource("iris_duplicated_column.xlsx"))
@@ -177,6 +178,5 @@
     fun `read xlsx file that has cells with formulas that return numbers and strings`() {
         val df = DataFrame.readExcel(testResource("formula_cell.xlsx"))
         df.columnNames() shouldBe listOf("Number", "Greater than 5", "Multiplied by 10", "Divided by 5")
->>>>>>> 03357b10
     }
 }