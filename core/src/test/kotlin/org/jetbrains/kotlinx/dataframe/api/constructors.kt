package org.jetbrains.kotlinx.dataframe.api

import io.kotest.matchers.shouldBe
<<<<<<< HEAD
import org.jetbrains.kotlinx.dataframe.AnyCol
import org.jetbrains.kotlinx.dataframe.AnyFrame
import org.jetbrains.kotlinx.dataframe.AnyRow
import org.jetbrains.kotlinx.dataframe.DataColumn
import org.jetbrains.kotlinx.dataframe.DataFrame
import org.jetbrains.kotlinx.dataframe.DataRow
import org.jetbrains.kotlinx.dataframe.columns.ColumnGroup
import org.jetbrains.kotlinx.dataframe.columns.ColumnKind
import org.jetbrains.kotlinx.dataframe.impl.columns.createColumnGuessingType
=======
import org.jetbrains.kotlinx.dataframe.DataFrame
>>>>>>> f4107055
import org.jetbrains.kotlinx.dataframe.impl.nothingType
import org.jetbrains.kotlinx.dataframe.type
import org.jetbrains.kotlinx.dataframe.values
import org.junit.Test
import kotlin.reflect.typeOf

class ConstructorsTests {

    @Test
    fun `untitled column naming`() {
        val builder = DynamicDataFrameBuilder()
        repeat(5) {
            builder.add(columnOf(1, 2, 3))
        }
        builder.toDataFrame() shouldBe dataFrameOf(List(5) { columnOf(1, 2, 3) })
    }

    @Test
    fun `duplicated name`() {
        val builder = DynamicDataFrameBuilder()
        val column by columnOf(1, 2, 3)
        builder.add(column)
        builder.add(column)
        val df = builder.toDataFrame()
        df.columnsCount() shouldBe 2
        df.columnNames() shouldBe listOf(column.name(), "${column.name()}1")
    }

    @Test
    fun `dataFrameOf with nothing columns`() {
        dataFrameOf("a" to emptyList())["a"].type shouldBe nothingType(false)
        dataFrameOf("a" to listOf(null))["a"].type shouldBe nothingType(true)
    }

<<<<<<< HEAD
    // region createColumn

    @Test
    fun `guess column group from rows`() {
        val row = dataFrameOf("a", "b")(1, 2).single()
        val col = createColumnGuessingType(listOf(row, DataRow.empty), typeOf<AnyRow>(), true)
        col shouldBe columnOf(row, DataRow.empty)

        col.hasNulls() shouldBe false
        col.type() shouldBe typeOf<AnyRow>()
        col.kind() shouldBe ColumnKind.Group
        col[0] shouldBe row
        col[1].isEmpty() shouldBe true
    }

    @Test
    fun `guess column group from rows with null`() {
        val row = dataFrameOf("a", "b")(1, 2).single()
        val col = createColumnGuessingType(listOf(row, DataRow.empty, null), typeOf<AnyRow?>(), true)
        col shouldBe columnOf(row, DataRow.empty, null)

        col.hasNulls() shouldBe false
        col.type() shouldBe typeOf<AnyRow>()
        col.kind() shouldBe ColumnKind.Group
        col[0] shouldBe row
        col[1]!!.isEmpty() shouldBe true
        col[2]!!.isEmpty() shouldBe true
    }

    @Test
    fun `guess column group from columns`() {
        val col1 = columnOf(1, 2)
        val col2 = columnOf("a", "b")
        val col = createColumnGuessingType(
            values = listOf(col1, col2),
            suggestedType = typeOf<AnyCol>(),
            guessTypeWithSuggestedAsUpperbound = true,
            allColsMakesColGroup = true,
        )
        col shouldBe columnOf(col1, col2)

        col as ColumnGroup<*>

        col.hasNulls() shouldBe false
        col.type() shouldBe typeOf<AnyRow>()
        col.kind() shouldBe ColumnKind.Group
        col.getColumn(0).values shouldBe col1.values
        col.getColumn(1).values shouldBe col2.values
    }

    @Test
    fun `guess value column from columns and null`() {
        val col1 = columnOf(1, 2)
        val col2 = columnOf("a", "b")
        val col = createColumnGuessingType(
            listOf(col1, col2, null),
            typeOf<AnyCol?>(),
            true,
        )
        col.values shouldBe columnOf(col1, col2, null).values

        col.hasNulls() shouldBe true
        col.type() shouldBe typeOf<DataColumn<*>?>() // becomes a column with value columns and nulls
        col.kind() shouldBe ColumnKind.Value
        col[0] shouldBe col1
        col[1] shouldBe col2
        col[2] shouldBe null
    }

    @Test
    fun `guess frame column from dataframes and null`() {
        val df1 = dataFrameOf("a", "b")(1, 2)
        val df2 = dataFrameOf("a", "b")(3, 4)
        val col = createColumnGuessingType(
            listOf(df1, df2, null),
            typeOf<AnyCol?>(),
            true,
        )
        col.values shouldBe columnOf(df1, df2, null).values

        col.hasNulls() shouldBe false
        col.type() shouldBe typeOf<AnyFrame>() // becomes frame column, making nulls empty dataframes
        col.kind() shouldBe ColumnKind.Frame
        col[0] shouldBe df1
        col[1] shouldBe df2
        col[2] shouldBe DataFrame.empty()
    }

    @Test
    fun `guess value column from nulls`() {
        val col = createColumnGuessingType(
            listOf(null, null),
            nothingType(true),
            true,
        )
        col.values shouldBe columnOf<Any?>(null, null).values

        col.hasNulls() shouldBe true
        col.type() shouldBe nothingType(true)
        col.kind() shouldBe ColumnKind.Value
        col[0] shouldBe null
        col[1] shouldBe null
    }

    // endregion

    // region dataFrameOf
    @Test
    fun `dataFrameOf withColumns`() {
        val df = dataFrameOf("value", "value2", "frameCol").withColumns {
            when (it) {
                "value" -> columnOf(1, 2, 3, null)

                "value2" -> columnOf(
                    columnOf(1, 2),
                    columnOf(3, 4),
                    columnOf(5, null),
                    null,
                )

                "frameCol" -> columnOf(
                    dataFrameOf("a", "b")(1, 2),
                    dataFrameOf("a", "b")(3, 4),
                    dataFrameOf("a", "b")(5, null),
                    null,
                )

                else -> error("Unexpected column name: $it")
            }
        }

        df["value"].type shouldBe typeOf<Int?>()
        df["value"].kind() shouldBe ColumnKind.Value

        df["value2"].type shouldBe typeOf<DataColumn<Int?>?>()
        df["value2"].kind() shouldBe ColumnKind.Value

        df["frameCol"].type shouldBe typeOf<DataFrame<*>>()
        df["frameCol"].kind() shouldBe ColumnKind.Frame
        df["frameCol"].last() shouldBe DataFrame.empty()
    }

    @Test
    fun `dataFrameOf invoke`() {
        val df1 = dataFrameOf("value", "value2", "frameCol") {
            when (it) {
                "value" -> listOf(1, 2, 3, null)

                "value2" -> listOf(
                    columnOf(1, 2),
                    columnOf(3, 4),
                    columnOf(5, null),
                    null,
                )

                "frameCol" -> listOf(
                    dataFrameOf("a", "b")(1, 2),
                    dataFrameOf("a", "b")(3, 4),
                    dataFrameOf("a", "b")(5, null),
                    null,
                )

                else -> error("Unexpected column name: $it")
            }
        }

        val df2 = dataFrameOf("value", "value2", "frameCol").invoke {
            when (it) {
                "value" -> listOf(1, 2, 3, null)

                "value2" -> listOf(columnOf(1, 2), columnOf(3, 4), columnOf(5, null), null)

                "frameCol" -> listOf(
                    dataFrameOf("a", "b")(1, 2),
                    dataFrameOf("a", "b")(3, 4),
                    dataFrameOf("a", "b")(5, null),
                    null,
                )

                else -> error("Unexpected column name: $it")
            }
        }

        val names = listOf("value", "value2", "frameCol")
        val df3 = dataFrameOf(listOf(1, 2, 3)) {
            when (it) {
                1 -> listOf(1, 2, 3, null)

                2 -> listOf(columnOf(1, 2), columnOf(3, 4), columnOf(5, null), null)

                3 -> listOf(
                    dataFrameOf("a", "b")(1, 2),
                    dataFrameOf("a", "b")(3, 4),
                    dataFrameOf("a", "b")(5, null),
                    null,
                )

                else -> error("Unexpected column name: $it")
            }
        }.rename { all() }.into { names[it.name.toInt() - 1] }

        val df4 = dataFrameOf(names).invoke {
            when (it) {
                "value" -> listOf(1, 2, 3, null)

                "value2" -> listOf(columnOf(1, 2), columnOf(3, 4), columnOf(5, null), null)

                "frameCol" -> listOf(
                    dataFrameOf("a", "b")(1, 2),
                    dataFrameOf("a", "b")(3, 4),
                    dataFrameOf("a", "b")(5, null),
                    null,
                )

                else -> error("Unexpected column name: $it")
            }
        }

        df1 shouldBe df2
        df2 shouldBe df3
        df3 shouldBe df4

        df1["value"].type shouldBe typeOf<Int?>()
        df1["value"].kind() shouldBe ColumnKind.Value

        df1["value2"].type shouldBe typeOf<DataColumn<*>?>()
        df1["value2"].kind() shouldBe ColumnKind.Value

        df1["frameCol"].type shouldBe typeOf<DataFrame<*>>()
        df1["frameCol"].kind() shouldBe ColumnKind.Frame
        df1["frameCol"].last() shouldBe DataFrame.empty()
    }

    @Test
    fun `dataFrameOf fill`() {
        val df1 = dataFrameOf("a", "b").fill(2, "lol")

        df1["a"].values shouldBe listOf("lol", "lol")
        df1["a"].kind() shouldBe ColumnKind.Value
        df1["b"].values shouldBe listOf("lol", "lol")
        df1["b"].kind() shouldBe ColumnKind.Value

        val df2 = dataFrameOf("a", "b").fill(2, dataFrameOf("a", "b")(1, 2))
        df2["a"].type() shouldBe typeOf<DataFrame<*>>()
        df2["a"].kind() shouldBe ColumnKind.Frame
        df2["b"].type() shouldBe typeOf<DataFrame<*>>()
        df2["b"].kind() shouldBe ColumnKind.Frame

        val df3 = dataFrameOf("a", "b").fill(2) { it }
        df3["a"].values shouldBe listOf(0, 1)
        df3["a"].kind() shouldBe ColumnKind.Value
        df3["b"].values shouldBe listOf(0, 1)
        df3["b"].kind() shouldBe ColumnKind.Value

        val df4 = dataFrameOf("a", "b").fill(2) { dataFrameOf("a", "b")(1, 2) }
        df4["a"].type() shouldBe typeOf<DataFrame<*>>()
        df4["a"].kind() shouldBe ColumnKind.Frame
        df4["b"].type() shouldBe typeOf<DataFrame<*>>()
        df4["b"].kind() shouldBe ColumnKind.Frame

        val a = listOf(1, 2)
        val b = listOf(dataFrameOf("a", "b")(1, 2), null)
        val df5 = dataFrameOf("a", "b").fillIndexed(2) { it, colName ->
            when (colName) {
                "a" -> a[it]
                "b" -> b[it]
                else -> error("Unexpected column name: $colName")
            }
        }
        df5["a"].values shouldBe a
        df5["a"].kind() shouldBe ColumnKind.Value
        df5["b"].values shouldBe listOf(b[0], DataFrame.empty())
        df5["b"].kind() shouldBe ColumnKind.Frame
    }

    // endregion
=======
    @Suppress("ktlint:standard:argument-list-wrapping")
    @Test
    fun `dataFrameOf with local class`() {
        // issue #928
        data class Car(val type: String, val model: String)

        val cars: DataFrame<*> = dataFrameOf("owner", "car")(
            "Max", Car("audi", "a8"),
            "Tom", Car("toyota", "corolla"),
        )

        cars["car"].type shouldBe typeOf<Car>()

        val unfolded = cars.unfold("car")
        unfolded["car"]["type"].type shouldBe typeOf<String>()
        unfolded["car"]["model"].type shouldBe typeOf<String>()

        val cars2 = listOf(
            Car("audi", "a8"),
            Car("toyota", "corolla"),
        ).toDataFrame()

        cars2["type"].type shouldBe typeOf<String>()
        cars2["model"].type shouldBe typeOf<String>()
    }
>>>>>>> f4107055
}<|MERGE_RESOLUTION|>--- conflicted
+++ resolved
@@ -1,7 +1,6 @@
 package org.jetbrains.kotlinx.dataframe.api
 
 import io.kotest.matchers.shouldBe
-<<<<<<< HEAD
 import org.jetbrains.kotlinx.dataframe.AnyCol
 import org.jetbrains.kotlinx.dataframe.AnyFrame
 import org.jetbrains.kotlinx.dataframe.AnyRow
@@ -11,9 +10,6 @@
 import org.jetbrains.kotlinx.dataframe.columns.ColumnGroup
 import org.jetbrains.kotlinx.dataframe.columns.ColumnKind
 import org.jetbrains.kotlinx.dataframe.impl.columns.createColumnGuessingType
-=======
-import org.jetbrains.kotlinx.dataframe.DataFrame
->>>>>>> f4107055
 import org.jetbrains.kotlinx.dataframe.impl.nothingType
 import org.jetbrains.kotlinx.dataframe.type
 import org.jetbrains.kotlinx.dataframe.values
@@ -48,7 +44,6 @@
         dataFrameOf("a" to listOf(null))["a"].type shouldBe nothingType(true)
     }
 
-<<<<<<< HEAD
     // region createColumn
 
     @Test
@@ -156,6 +151,7 @@
     // endregion
 
     // region dataFrameOf
+
     @Test
     fun `dataFrameOf withColumns`() {
         val df = dataFrameOf("value", "value2", "frameCol").withColumns {
@@ -325,7 +321,7 @@
     }
 
     // endregion
-=======
+
     @Suppress("ktlint:standard:argument-list-wrapping")
     @Test
     fun `dataFrameOf with local class`() {
@@ -351,5 +347,4 @@
         cars2["type"].type shouldBe typeOf<String>()
         cars2["model"].type shouldBe typeOf<String>()
     }
->>>>>>> f4107055
 }