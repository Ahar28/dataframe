--- conflicted
+++ resolved
@@ -285,22 +285,14 @@
 public fun <T> DataFrame<T>.dropNulls(vararg columns: String, whereAllNull: Boolean = false): DataFrame<T> =
     dropNulls(whereAllNull) { columns.toColumns() }
 
-<<<<<<< HEAD
-public fun <T> DataFrame<T>.dropNulls(vararg columns: Column, whereAllNull: Boolean = false): DataFrame<T> =
+public fun <T> DataFrame<T>.dropNulls(vararg columns: AnyColumnReference, whereAllNull: Boolean = false): DataFrame<T> =
     dropNulls(whereAllNull) { columns.toColumns() }
 
 public fun <T> DataFrame<T>.dropNulls(
-    columns: Iterable<Column>,
+    columns: Iterable<AnyColumnReference>,
     whereAllNull: Boolean = false
 ): DataFrame<T> =
     dropNulls(whereAllNull) { columns.toColumnSet() }
-=======
-public fun <T> DataFrame<T>.dropNulls(vararg cols: AnyColumnReference, whereAllNull: Boolean = false): DataFrame<T> =
-    dropNulls(whereAllNull) { cols.toColumns() }
-
-public fun <T> DataFrame<T>.dropNulls(cols: Iterable<AnyColumnReference>, whereAllNull: Boolean = false): DataFrame<T> =
-    dropNulls(whereAllNull) { cols.toColumnSet() }
->>>>>>> e68fd739
 
 public fun <T> DataColumn<T?>.dropNulls(): DataColumn<T> =
     (if (!hasNulls()) this else filter { it != null }) as DataColumn<T>
@@ -322,19 +314,11 @@
 public fun <T> DataFrame<T>.dropNA(vararg columns: String, whereAllNA: Boolean = false): DataFrame<T> =
     dropNA(whereAllNA) { columns.toColumns() }
 
-<<<<<<< HEAD
-public fun <T> DataFrame<T>.dropNA(vararg columns: Column, whereAllNA: Boolean = false): DataFrame<T> =
+public fun <T> DataFrame<T>.dropNA(vararg columns: AnyColumnReference, whereAllNA: Boolean = false): DataFrame<T> =
     dropNA(whereAllNA) { columns.toColumns() }
 
-public fun <T> DataFrame<T>.dropNA(columns: Iterable<Column>, whereAllNA: Boolean = false): DataFrame<T> =
+public fun <T> DataFrame<T>.dropNA(columns: Iterable<AnyColumnReference>, whereAllNA: Boolean = false): DataFrame<T> =
     dropNA(whereAllNA) { columns.toColumnSet() }
-=======
-public fun <T> DataFrame<T>.dropNA(vararg cols: AnyColumnReference, whereAllNA: Boolean = false): DataFrame<T> =
-    dropNA(whereAllNA) { cols.toColumns() }
-
-public fun <T> DataFrame<T>.dropNA(cols: Iterable<AnyColumnReference>, whereAllNA: Boolean = false): DataFrame<T> =
-    dropNA(whereAllNA) { cols.toColumnSet() }
->>>>>>> e68fd739
 
 public fun <T> DataFrame<T>.dropNA(whereAllNA: Boolean = false): DataFrame<T> =
     dropNA(whereAllNA) { all() }
