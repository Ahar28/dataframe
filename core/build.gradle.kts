import com.google.devtools.ksp.gradle.KspTaskJvm
import com.google.devtools.ksp.gradle.KspTask
import io.github.devcrocod.korro.KorroTask
import nl.jolanrensen.docProcessor.defaultProcessors.*
import nl.jolanrensen.docProcessor.gradle.creatingProcessDocTask
import org.gradle.jvm.tasks.Jar
import org.jetbrains.kotlin.gradle.tasks.KotlinCompile
import org.jmailen.gradle.kotlinter.tasks.LintTask
import xyz.ronella.gradle.plugin.simple.git.task.GitTask

@Suppress("DSL_SCOPE_VIOLATION", "UnstableApiUsage")
plugins {
    kotlin("jvm")
    kotlin("libs.publisher")
    kotlin("plugin.serialization")
    kotlin("jupyter.api")

    id("io.github.devcrocod.korro") version libs.versions.korro
    id("org.jetbrains.dataframe.generator")
    id("org.jetbrains.kotlinx.kover")
    id("org.jmailen.kotlinter")
    id("org.jetbrains.kotlinx.dataframe")
    id("nl.jolanrensen.docProcessor")
    id("xyz.ronella.simple-git")
    idea
}

group = "org.jetbrains.kotlinx"

val jupyterApiTCRepo: String by project

repositories {
    mavenLocal()
    mavenCentral()
    maven("https://maven.pkg.jetbrains.space/public/p/kotlinx-html/maven")
    maven(jupyterApiTCRepo)
}

kotlin.sourceSets {
    main {
        kotlin.srcDir("build/generated/ksp/main/kotlin/")
    }
    test {
        kotlin.srcDir("build/generated/ksp/test/kotlin/")
    }
}

sourceSets {
    create("samples") {
        kotlin.srcDir("src/test/kotlin")
    }
}

dependencies {
    val kotlinCompilerPluginClasspathSamples by configurations.getting

    api(libs.kotlin.reflect)
    implementation(libs.kotlin.stdlib)
    kotlinCompilerPluginClasspathSamples(project(":plugins:expressions-converter"))
    implementation(libs.kotlin.stdlib.jdk8)

    api(libs.commonsCsv)
    implementation(libs.klaxon)
    implementation(libs.fuel)

    api(libs.kotlin.datetimeJvm)
    implementation(libs.kotlinpoet)

    testImplementation(libs.junit)
    testImplementation(libs.kotestAssertions) {
        exclude("org.jetbrains.kotlin", "kotlin-stdlib-jdk8")
    }
    testImplementation(libs.kotlin.scriptingJvm)
    testImplementation(libs.jsoup)
}

val samplesImplementation by configurations.getting {
    extendsFrom(configurations.testImplementation.get())
}

val compileSamplesKotlin = tasks.named<KotlinCompile>("compileSamplesKotlin") {
    friendPaths.from(sourceSets["main"].output.classesDirs)
    source(sourceSets["test"].kotlin)
    destinationDirectory.set(file("$buildDir/classes/testWithOutputs/kotlin"))
}

tasks.withType<KspTask> {
    // "test" classpath is re-used, so repeated generation should be disabled
    if (name == "kspSamplesKotlin") {
        dependsOn("kspTestKotlin")
        enabled = false
    }
}

tasks.named("lintKotlinSamples") {
    onlyIf { false }
}

val clearTestResults by tasks.creating(Delete::class) {
    delete(File(buildDir, "dataframes"))
    delete(File(buildDir, "korroOutputLines"))
}

val samplesTest = tasks.register<Test>("samplesTest") {
    group = "Verification"
    description = "Runs the custom tests."

    dependsOn(compileSamplesKotlin)
    dependsOn(clearTestResults)
    outputs.upToDateWhen { false }

    environment("DATAFRAME_SAVE_OUTPUTS", "")

    filter {
        includeTestsMatching("org.jetbrains.kotlinx.dataframe.samples.api.*")
    }

    ignoreFailures = true

    testClassesDirs = fileTree("$buildDir/classes/testWithOutputs/kotlin")
    classpath = files("$buildDir/classes/testWithOutputs/kotlin") + configurations["samplesRuntimeClasspath"] + sourceSets["main"].runtimeClasspath
}

val clearSamplesOutputs by tasks.creating {
    group = "documentation"

    doFirst {
        delete {
            delete(fileTree(File(projectDir, "../docs/StardustDocs/snippets")))
        }
    }
}

val addSamplesToGit by tasks.creating(GitTask::class) {
    directory.set(file("."))
    command.set("add")
    args.set(listOf("-A", "../docs/StardustDocs/snippets"))
}

val copySamplesOutputs = tasks.register<JavaExec>("copySamplesOutputs") {
    group = "documentation"
    mainClass.set("org.jetbrains.kotlinx.dataframe.explainer.SampleAggregatorKt")

    dependsOn(clearSamplesOutputs)
    dependsOn(samplesTest)
    classpath = sourceSets.test.get().runtimeClasspath

    doLast {
        addSamplesToGit.executeCommand()
    }
}

tasks.withType<KorroTask> {
    dependsOn(copySamplesOutputs)
}

// This task installs the pre-commit hook to the local machine the first time the project is built
// The pre-commit hook contains the command to run processKDocsMain before each commit
val installGitPreCommitHook by tasks.creating(Copy::class) {
    doNotTrackState(/* reasonNotToTrackState = */ "Fails on TeamCity otherwise.")

    from(File(rootProject.rootDir, "gradle/scripts/pre-commit"))
    into(File(rootProject.rootDir, ".git/hooks"))
    fileMode = 755
}
tasks.named("assemble") {
    dependsOn(installGitPreCommitHook)
}

// region docPreprocessor

// This task is used to add all generated sources (from processKDocsMain) to git
val generatedSourcesFolderName = "generated-sources"
val addGeneratedSourcesToGit by tasks.creating(GitTask::class) {
    directory.set(file("."))
    command.set("add")
    args.set(listOf("-A", generatedSourcesFolderName))
}

// Backup the kotlin source files location
val kotlinMainSources: FileCollection = kotlin.sourceSets.main.get().kotlin.sourceDirectories
val kotlinTestSources: FileCollection = kotlin.sourceSets.test.get().kotlin.sourceDirectories

fun pathOf(vararg parts: String) = parts.joinToString(File.separator)

// Task to generate the processed documentation
val processKDocsMain by creatingProcessDocTask(
    sources = (kotlinMainSources + kotlinTestSources) // Include both test and main sources for cross-referencing
        .filterNot { pathOf("build", "generated") in it.path }, // Exclude generated sources
) {
    target = file(generatedSourcesFolderName)
    processors = listOf(
        INCLUDE_DOC_PROCESSOR,
        INCLUDE_FILE_DOC_PROCESSOR,
        ARG_DOC_PROCESSOR,
        COMMENT_DOC_PROCESSOR,
        SAMPLE_DOC_PROCESSOR,
    )

<<<<<<< HEAD
    arguments += INCLUDE_ARG_DOC_PROCESSOR_LOG_NOT_FOUND to false
=======
    arguments += ARG_DOC_PROCESSOR_LOG_NOT_FOUND to false
>>>>>>> 9a531967

    task {
        group = "KDocs"
        doLast {
            // ensure generated sources are added to git
            addGeneratedSourcesToGit.executeCommand()
        }
    }
}

// Exclude the generated/processed sources from the IDE
idea {
    module {
        excludeDirs.add(file(generatedSourcesFolderName))
    }
}

// Modify all Jar tasks such that before running the Kotlin sources are set to
// the target of processKdocMain and they are returned back to normal afterwards.
tasks.withType<Jar> {
    dependsOn(processKDocsMain)
    outputs.upToDateWhen { false }

    doFirst {
        kotlin.sourceSets.main {
            kotlin.setSrcDirs(
                processKDocsMain.targets
                    .filterNot {
                        pathOf("src", "test", "kotlin") in it.path ||
                            pathOf("src", "test", "java") in it.path
                    } // filter out test sources again
                    .plus(kotlinMainSources.filter {
                        pathOf("build", "generated") in it.path
                    }) // Include generated sources (which were excluded above)
            )
        }
    }

    doLast {
        kotlin.sourceSets.main {
            kotlin.setSrcDirs(kotlinMainSources)
        }
    }
}

// If we want to use Dokka, make sure to use the preprocessed sources
tasks.withType<org.jetbrains.dokka.gradle.AbstractDokkaLeafTask> {
    dependsOn(processKDocsMain)
    dokkaSourceSets {
        all {
            sourceRoot(processKDocsMain.target.get())
        }
    }
}

// endregion

korro {
    docs = fileTree(rootProject.rootDir) {
        include("docs/StardustDocs/topics/*.md")
    }

    samples = fileTree(project.projectDir) {
        include("src/test/kotlin/org/jetbrains/kotlinx/dataframe/samples/*.kt")
        include("src/test/kotlin/org/jetbrains/kotlinx/dataframe/samples/api/*.kt")
    }

    outputs = fileTree(project.buildDir) {
        include("korroOutputLines/*")
    }

    groupSamples {

        beforeSample.set("<tab title=\"NAME\">\n")
        afterSample.set("\n</tab>")

        funSuffix("_properties") {
            replaceText("NAME", "Properties")
        }
        funSuffix("_accessors") {
            replaceText("NAME", "Accessors")
        }
        funSuffix("_strings") {
            replaceText("NAME", "Strings")
        }
        beforeGroup.set("<tabs>\n")
        afterGroup.set("</tabs>")
    }
}

kotlinter {
    ignoreFailures = false
    reporters = arrayOf("checkstyle", "plain")
    experimentalRules = true
    disabledRules = arrayOf(
        "no-wildcard-imports",
        "experimental:spacing-between-declarations-with-annotations",
        "experimental:enum-entry-name-case",
        "experimental:argument-list-wrapping",
        "experimental:annotation",
        "max-line-length",
        "filename",
        "comment-spacing",
        "curly-spacing",
        "experimental:annotation-spacing",
        "no-unused-imports",
    )
}

tasks.withType<KspTaskJvm> {
    dependsOn(tasks.generateKeywordsSrc)
}

tasks.formatKotlinMain {
    dependsOn(tasks.generateKeywordsSrc)
    dependsOn("kspKotlin")
}

tasks.formatKotlinTest {
    dependsOn(tasks.generateKeywordsSrc)
    dependsOn("kspTestKotlin")
}

tasks.lintKotlinMain {
    dependsOn(tasks.generateKeywordsSrc)
    dependsOn("kspKotlin")
}

tasks.lintKotlinTest {
    dependsOn(tasks.generateKeywordsSrc)
    dependsOn("kspTestKotlin")
}

tasks.withType<LintTask> {
    exclude("**/*keywords*/**")
    exclude {
        it.name.endsWith(".Generated.kt")
    }
    exclude {
        it.name.endsWith("\$Extensions.kt")
    }
    enabled = true
}

kotlin {
    explicitApi()
}

tasks.withType<JavaCompile> {
    sourceCompatibility = JavaVersion.VERSION_1_8.toString()
    targetCompatibility = JavaVersion.VERSION_1_8.toString()
}

tasks.withType<KotlinCompile> {
    kotlinOptions {
        freeCompilerArgs = freeCompilerArgs + listOf("-Xinline-classes", "-Xopt-in=kotlin.RequiresOptIn")
    }
}

tasks.test {
    maxHeapSize = "2048m"
    extensions.configure(kotlinx.kover.api.KoverTaskExtension::class) {
        excludes.set(
            listOf(
                "org.jetbrains.kotlinx.dataframe.jupyter.*",
                "org.jetbrains.kotlinx.dataframe.jupyter.SampleNotebooksTests"
            )
        )
    }
}

tasks.processJupyterApiResources {
    libraryProducers = listOf("org.jetbrains.kotlinx.dataframe.jupyter.Integration")
}

kotlinPublications {
    publication {
        publicationName.set("core")
        artifactId.set("dataframe-core")
        description.set("Dataframe core API")
        packageName.set(artifactId)
    }
}

val instrumentedJars: Configuration by configurations.creating {
    isCanBeConsumed = true
    isCanBeResolved = false
}

artifacts {
    add("instrumentedJars", tasks.jar.get().archiveFile) {
        builtBy(tasks.jar)
    }
}

// Disable and enable if updating plugin breaks the build
dataframes {
    schema {
        sourceSet = "test"
        visibility = org.jetbrains.dataframe.gradle.DataSchemaVisibility.IMPLICIT_PUBLIC
        data = "https://raw.githubusercontent.com/Kotlin/dataframe/master/data/jetbrains_repositories.csv"
        name = "org.jetbrains.kotlinx.dataframe.samples.api.Repository"
    }
}<|MERGE_RESOLUTION|>--- conflicted
+++ resolved
@@ -197,11 +197,7 @@
         SAMPLE_DOC_PROCESSOR,
     )
 
-<<<<<<< HEAD
-    arguments += INCLUDE_ARG_DOC_PROCESSOR_LOG_NOT_FOUND to false
-=======
     arguments += ARG_DOC_PROCESSOR_LOG_NOT_FOUND to false
->>>>>>> 9a531967
 
     task {
         group = "KDocs"
@@ -306,8 +302,7 @@
         "filename",
         "comment-spacing",
         "curly-spacing",
-        "experimental:annotation-spacing",
-        "no-unused-imports",
+        "experimental:annotation-spacing"
     )
 }
 
