package org.jetbrains.kotlinx.dataframe.api

import org.jetbrains.kotlinx.dataframe.AnyFrame
import org.jetbrains.kotlinx.dataframe.ColumnsSelector
import org.jetbrains.kotlinx.dataframe.DataFrame
import org.jetbrains.kotlinx.dataframe.columns.ColumnAccessor
import org.jetbrains.kotlinx.dataframe.columns.ColumnReference
import org.jetbrains.kotlinx.dataframe.columns.ColumnWithPath
<<<<<<< HEAD
import org.jetbrains.kotlinx.dataframe.columns.renamedReference
=======
import org.jetbrains.kotlinx.dataframe.columns.FrameColumn
>>>>>>> a97b3528
import org.jetbrains.kotlinx.dataframe.columns.toColumnSet
import org.jetbrains.kotlinx.dataframe.documentation.AccessApiLink
import org.jetbrains.kotlinx.dataframe.impl.DELIMITED_STRING_REGEX
import org.jetbrains.kotlinx.dataframe.impl.DELIMITERS_REGEX
import org.jetbrains.kotlinx.dataframe.impl.api.renameImpl
import org.jetbrains.kotlinx.dataframe.impl.columnName
import org.jetbrains.kotlinx.dataframe.impl.toCamelCaseByDelimiters
import org.jetbrains.kotlinx.dataframe.util.ITERABLE_COLUMNS_DEPRECATION_MESSAGE
import kotlin.reflect.KProperty

// region DataFrame

public fun <T> DataFrame<T>.rename(vararg mappings: Pair<String, String>): DataFrame<T> =
    rename { mappings.map { it.first.toColumnAccessor() }.toColumnSet() }
        .into(*mappings.map { it.second }.toTypedArray())

public fun <T, C> DataFrame<T>.rename(columns: ColumnsSelector<T, C>): RenameClause<T, C> = RenameClause(this, columns)

public fun <T, C> DataFrame<T>.rename(vararg cols: ColumnReference<C>): RenameClause<T, C> =
    rename { cols.toColumnSet() }

public fun <T, C> DataFrame<T>.rename(vararg cols: KProperty<C>): RenameClause<T, C> = rename { cols.toColumnSet() }

public fun <T> DataFrame<T>.rename(vararg cols: String): RenameClause<T, Any?> = rename { cols.toColumnSet() }

@Deprecated(
    message = ITERABLE_COLUMNS_DEPRECATION_MESSAGE,
    replaceWith = ReplaceWith(
        "rename { cols.toColumnSet() }",
        "org.jetbrains.kotlinx.dataframe.impl.columns.toColumnSet"
    ),
    level = DeprecationLevel.ERROR
)
public fun <T, C> DataFrame<T>.rename(cols: Iterable<ColumnReference<C>>): RenameClause<T, C> =
    rename { cols.toColumnSet() }

public data class RenameClause<T, C>(val df: DataFrame<T>, val columns: ColumnsSelector<T, C>)

/**
 * ## Rename to camelCase
 *
 * This function renames all columns to `camelCase` by replacing all [delimiters][DELIMITERS_REGEX]
 * and converting the first char to lowercase.
 * Even [DataFrames][DataFrame] inside [FrameColumns][FrameColumn] are traversed recursively.
 */
public fun <T> DataFrame<T>.renameToCamelCase(): DataFrame<T> = this
    // recursively rename all columns written with delimiters or starting with a capital to camel case
    .rename {
        cols { it.name() matches DELIMITED_STRING_REGEX || it.name[0].isUpperCase() }.recursively()
    }.toCamelCase()

    // take all frame columns recursively and call renameToCamelCase() on all dataframes inside
    .update {
        colsOf<AnyFrame>().recursively()
    }.with { it.renameToCamelCase() }

public fun <T, C> RenameClause<T, C>.into(vararg newColumns: ColumnReference<*>): DataFrame<T> =
    into(*newColumns.map { it.name() }.toTypedArray())

public fun <T, C> RenameClause<T, C>.into(vararg newNames: String): DataFrame<T> =
    renameImpl(newNames)

public fun <T, C> RenameClause<T, C>.into(vararg newNames: KProperty<*>): DataFrame<T> =
    into(*newNames.map { it.name }.toTypedArray())

public fun <T, C> RenameClause<T, C>.into(transform: (ColumnWithPath<C>) -> String): DataFrame<T> =
    renameImpl(transform)

/**
 * ## Rename to camelCase
 *
 * Renames the selected columns to `camelCase` by replacing all [delimiters][DELIMITERS_REGEX]
 * and converting the first char to lowercase.
 */
public fun <T, C> RenameClause<T, C>.toCamelCase(): DataFrame<T> = into {
    it.name()
        .toCamelCaseByDelimiters(DELIMITERS_REGEX)
        .replaceFirstChar { it.lowercaseChar() }
}

// endregion

// region DataColumn

@Suppress("UNCHECKED_CAST")
public fun <T, C : ColumnReference<T>> C.rename(column: KProperty<T>): C = rename(column.columnName) as C

@Suppress("UNCHECKED_CAST")
public fun <T, C : ColumnReference<T>> C.rename(column: ColumnAccessor<T>): C = rename(column.name()) as C

// endregion

// region named

@Suppress("UNCHECKED_CAST")
public infix fun <T, C : ColumnReference<T>> C.named(name: String): C = rename(name) as C

public infix fun <T, C : ColumnReference<T>> C.named(name: KProperty<*>): C = rename(name)

public infix fun <T, C : ColumnReference<T>> C.named(name: ColumnAccessor<*>): C = rename(name)

// endregion

// region ColumnsSelectionDsl
public interface RenameColumnsSelectionDsl {

    /**
     * ## Rename: `named` / `into`
     * Renaming a column in the [ColumnsSelectionDsl] is done by calling the `infix` functions
     * [named][ColumnReference.named] or [into][ColumnReference.into]. They behave exactly the same,
     * so it's up to contextual preference which one to use. Any combination of [Access API][org.jetbrains.kotlinx.dataframe.documentation.AccessApi] can be
     * used to specify the column to rename and which name should be used instead.
     *
     * #### For Example:
     *
     * `df.`[select][DataFrame.select]` { name `[named][ColumnReference.named]` "Full Name" }`
     *
     * `df.`[select][DataFrame.select]` { `[expr][expr]` { 0 } `[into][ColumnReference.into]` "zeroes" }`
     *
     * `df.`[select][DataFrame.select]` { "colA" `[named][String.named]` Type::colB }`
     *
     * #### Example for this overload:
     *
     * `df.`[select][DataFrame.select]` { {@includeArg [CommonRenameDocs.ReceiverArg]} `[{@includeArg [CommonRenameDocs.FunctionNameArg]}][{@includeArg [CommonRenameDocs.ReceiverTypeArg]}.{@includeArg [CommonRenameDocs.FunctionNameArg]}]` {@includeArg [CommonRenameDocs.ParamArg]} }`
     *
     * @receiver The [{@includeArg [ReceiverTypeArg]}] referencing the column to rename.
     * @param [{@includeArg [ParamNameArg]}\] A [{@includeArg [ParamTypeArg]}\] used to specify the new name of the column.
     * @return A [ColumnReference] to the renamed column.
     */
    private interface CommonRenameDocs {

        interface ReceiverArg

        interface ReceiverTypeArg

        /** "named" or "into" */
        interface FunctionNameArg

        /** "newName" or "nameOf" */
        interface ParamNameArg
        interface ParamArg

        interface ParamTypeArg

        /**
         */
        interface ColumnReferenceReceiver

        /**
         */
        interface StringReceiver

        /**
         */
        interface KPropertyReceiver

        /**
         */
        interface ColumnReferenceParam

        /**
         */
        interface StringParam

        /**
         */
        interface KPropertyParam

        interface NamedFunctionName

        interface IntoFunctionName
    }

    // region named

    /**
     * ## Rename: `named` / `into`
     * Renaming a column in the [ColumnsSelectionDsl][org.jetbrains.kotlinx.dataframe.api.ColumnsSelectionDsl] is done by calling the `infix` functions
     * [named][org.jetbrains.kotlinx.dataframe.columns.ColumnReference.named] or [into][org.jetbrains.kotlinx.dataframe.columns.ColumnReference.into]. They behave exactly the same,
     * so it's up to contextual preference which one to use. Any combination of [Access API][org.jetbrains.kotlinx.dataframe.documentation.AccessApi] can be
     * used to specify the column to rename and which name should be used instead.
     *
     * #### For Example:
     *
     * `df.`[select][org.jetbrains.kotlinx.dataframe.DataFrame.select]` { name `[named][org.jetbrains.kotlinx.dataframe.columns.ColumnReference.named]` "Full Name" }`
     *
     * `df.`[select][org.jetbrains.kotlinx.dataframe.DataFrame.select]` { `[expr][org.jetbrains.kotlinx.dataframe.api.expr]` { 0 } `[into][org.jetbrains.kotlinx.dataframe.columns.ColumnReference.into]` "zeroes" }`
     *
     * `df.`[select][org.jetbrains.kotlinx.dataframe.DataFrame.select]` { "colA" `[named][kotlin.String.named]` Type::colB }`
     *
     * #### Example for this overload:
     *
     * `df.`[select][org.jetbrains.kotlinx.dataframe.DataFrame.select]` { columnA `[named][ColumnReference.named]` "columnB" }`
     *
     * @receiver The [ColumnReference] referencing the column to rename.
     * @param [newName] A [String] used to specify the new name of the column.
     * @return A [ColumnReference][org.jetbrains.kotlinx.dataframe.columns.ColumnReference] to the renamed column.
     */
    public infix fun <C> ColumnReference<C>.named(newName: String): ColumnReference<C> = renamedReference(newName)

    /**
     * ## Rename: `named` / `into`
     * Renaming a column in the [ColumnsSelectionDsl][org.jetbrains.kotlinx.dataframe.api.ColumnsSelectionDsl] is done by calling the `infix` functions
     * [named][org.jetbrains.kotlinx.dataframe.columns.ColumnReference.named] or [into][org.jetbrains.kotlinx.dataframe.columns.ColumnReference.into]. They behave exactly the same,
     * so it's up to contextual preference which one to use. Any combination of [Access API][org.jetbrains.kotlinx.dataframe.documentation.AccessApi] can be
     * used to specify the column to rename and which name should be used instead.
     *
     * #### For Example:
     *
     * `df.`[select][org.jetbrains.kotlinx.dataframe.DataFrame.select]` { name `[named][org.jetbrains.kotlinx.dataframe.columns.ColumnReference.named]` "Full Name" }`
     *
     * `df.`[select][org.jetbrains.kotlinx.dataframe.DataFrame.select]` { `[expr][org.jetbrains.kotlinx.dataframe.api.expr]` { 0 } `[into][org.jetbrains.kotlinx.dataframe.columns.ColumnReference.into]` "zeroes" }`
     *
     * `df.`[select][org.jetbrains.kotlinx.dataframe.DataFrame.select]` { "colA" `[named][kotlin.String.named]` Type::colB }`
     *
     * #### Example for this overload:
     *
     * `df.`[select][org.jetbrains.kotlinx.dataframe.DataFrame.select]` { columnA `[named][ColumnReference.named]` columnB }`
     *
     * @receiver The [ColumnReference] referencing the column to rename.
     * @param [nameOf] A [ColumnReference] used to specify the new name of the column.
     * @return A [ColumnReference][org.jetbrains.kotlinx.dataframe.columns.ColumnReference] to the renamed column.
     */
    public infix fun <C> ColumnReference<C>.named(nameOf: ColumnReference<*>): ColumnReference<C> =
        named(nameOf.name)

    /**
     * ## Rename: `named` / `into`
     * Renaming a column in the [ColumnsSelectionDsl][org.jetbrains.kotlinx.dataframe.api.ColumnsSelectionDsl] is done by calling the `infix` functions
     * [named][org.jetbrains.kotlinx.dataframe.columns.ColumnReference.named] or [into][org.jetbrains.kotlinx.dataframe.columns.ColumnReference.into]. They behave exactly the same,
     * so it's up to contextual preference which one to use. Any combination of [Access API][org.jetbrains.kotlinx.dataframe.documentation.AccessApi] can be
     * used to specify the column to rename and which name should be used instead.
     *
     * #### For Example:
     *
     * `df.`[select][org.jetbrains.kotlinx.dataframe.DataFrame.select]` { name `[named][org.jetbrains.kotlinx.dataframe.columns.ColumnReference.named]` "Full Name" }`
     *
     * `df.`[select][org.jetbrains.kotlinx.dataframe.DataFrame.select]` { `[expr][org.jetbrains.kotlinx.dataframe.api.expr]` { 0 } `[into][org.jetbrains.kotlinx.dataframe.columns.ColumnReference.into]` "zeroes" }`
     *
     * `df.`[select][org.jetbrains.kotlinx.dataframe.DataFrame.select]` { "colA" `[named][kotlin.String.named]` Type::colB }`
     *
     * #### Example for this overload:
     *
     * `df.`[select][org.jetbrains.kotlinx.dataframe.DataFrame.select]` { columnA `[named][ColumnReference.named]` Type::columnB }`
     *
     * @receiver The [ColumnReference] referencing the column to rename.
     * @param [nameOf] A [KProperty] used to specify the new name of the column.
     * @return A [ColumnReference][org.jetbrains.kotlinx.dataframe.columns.ColumnReference] to the renamed column.
     */
    public infix fun <C> ColumnReference<C>.named(nameOf: KProperty<*>): ColumnReference<C> =
        named(nameOf.columnName)

    /**
     * ## Rename: `named` / `into`
     * Renaming a column in the [ColumnsSelectionDsl][org.jetbrains.kotlinx.dataframe.api.ColumnsSelectionDsl] is done by calling the `infix` functions
     * [named][org.jetbrains.kotlinx.dataframe.columns.ColumnReference.named] or [into][org.jetbrains.kotlinx.dataframe.columns.ColumnReference.into]. They behave exactly the same,
     * so it's up to contextual preference which one to use. Any combination of [Access API][org.jetbrains.kotlinx.dataframe.documentation.AccessApi] can be
     * used to specify the column to rename and which name should be used instead.
     *
     * #### For Example:
     *
     * `df.`[select][org.jetbrains.kotlinx.dataframe.DataFrame.select]` { name `[named][org.jetbrains.kotlinx.dataframe.columns.ColumnReference.named]` "Full Name" }`
     *
     * `df.`[select][org.jetbrains.kotlinx.dataframe.DataFrame.select]` { `[expr][org.jetbrains.kotlinx.dataframe.api.expr]` { 0 } `[into][org.jetbrains.kotlinx.dataframe.columns.ColumnReference.into]` "zeroes" }`
     *
     * `df.`[select][org.jetbrains.kotlinx.dataframe.DataFrame.select]` { "colA" `[named][kotlin.String.named]` Type::colB }`
     *
     * #### Example for this overload:
     *
     * `df.`[select][org.jetbrains.kotlinx.dataframe.DataFrame.select]` { "columnA" `[named][String.named]` "columnB" }`
     *
     * @receiver The [String] referencing the column to rename.
     * @param [newName] A [String] used to specify the new name of the column.
     * @return A [ColumnReference][org.jetbrains.kotlinx.dataframe.columns.ColumnReference] to the renamed column.
     */
    public infix fun String.named(newName: String): ColumnReference<*> = toColumnAccessor().named(newName)

    /**
     * ## Rename: `named` / `into`
     * Renaming a column in the [ColumnsSelectionDsl][org.jetbrains.kotlinx.dataframe.api.ColumnsSelectionDsl] is done by calling the `infix` functions
     * [named][org.jetbrains.kotlinx.dataframe.columns.ColumnReference.named] or [into][org.jetbrains.kotlinx.dataframe.columns.ColumnReference.into]. They behave exactly the same,
     * so it's up to contextual preference which one to use. Any combination of [Access API][org.jetbrains.kotlinx.dataframe.documentation.AccessApi] can be
     * used to specify the column to rename and which name should be used instead.
     *
     * #### For Example:
     *
     * `df.`[select][org.jetbrains.kotlinx.dataframe.DataFrame.select]` { name `[named][org.jetbrains.kotlinx.dataframe.columns.ColumnReference.named]` "Full Name" }`
     *
     * `df.`[select][org.jetbrains.kotlinx.dataframe.DataFrame.select]` { `[expr][org.jetbrains.kotlinx.dataframe.api.expr]` { 0 } `[into][org.jetbrains.kotlinx.dataframe.columns.ColumnReference.into]` "zeroes" }`
     *
     * `df.`[select][org.jetbrains.kotlinx.dataframe.DataFrame.select]` { "colA" `[named][kotlin.String.named]` Type::colB }`
     *
     * #### Example for this overload:
     *
     * `df.`[select][org.jetbrains.kotlinx.dataframe.DataFrame.select]` { "columnA" `[named][String.named]` columnB }`
     *
     * @receiver The [String] referencing the column to rename.
     * @param [nameOf] A [ColumnReference] used to specify the new name of the column.
     * @return A [ColumnReference][org.jetbrains.kotlinx.dataframe.columns.ColumnReference] to the renamed column.
     */
    public infix fun String.named(nameOf: ColumnReference<*>): ColumnReference<*> =
        toColumnAccessor().named(nameOf.name)

    /**
     * ## Rename: `named` / `into`
     * Renaming a column in the [ColumnsSelectionDsl][org.jetbrains.kotlinx.dataframe.api.ColumnsSelectionDsl] is done by calling the `infix` functions
     * [named][org.jetbrains.kotlinx.dataframe.columns.ColumnReference.named] or [into][org.jetbrains.kotlinx.dataframe.columns.ColumnReference.into]. They behave exactly the same,
     * so it's up to contextual preference which one to use. Any combination of [Access API][org.jetbrains.kotlinx.dataframe.documentation.AccessApi] can be
     * used to specify the column to rename and which name should be used instead.
     *
     * #### For Example:
     *
     * `df.`[select][org.jetbrains.kotlinx.dataframe.DataFrame.select]` { name `[named][org.jetbrains.kotlinx.dataframe.columns.ColumnReference.named]` "Full Name" }`
     *
     * `df.`[select][org.jetbrains.kotlinx.dataframe.DataFrame.select]` { `[expr][org.jetbrains.kotlinx.dataframe.api.expr]` { 0 } `[into][org.jetbrains.kotlinx.dataframe.columns.ColumnReference.into]` "zeroes" }`
     *
     * `df.`[select][org.jetbrains.kotlinx.dataframe.DataFrame.select]` { "colA" `[named][kotlin.String.named]` Type::colB }`
     *
     * #### Example for this overload:
     *
     * `df.`[select][org.jetbrains.kotlinx.dataframe.DataFrame.select]` { "columnA" `[named][String.named]` Type::columnB }`
     *
     * @receiver The [String] referencing the column to rename.
     * @param [nameOf] A [KProperty] used to specify the new name of the column.
     * @return A [ColumnReference][org.jetbrains.kotlinx.dataframe.columns.ColumnReference] to the renamed column.
     */
    public infix fun String.named(nameOf: KProperty<*>): ColumnReference<*> =
        toColumnAccessor().named(nameOf.columnName)

    /**
     * ## Rename: `named` / `into`
     * Renaming a column in the [ColumnsSelectionDsl][org.jetbrains.kotlinx.dataframe.api.ColumnsSelectionDsl] is done by calling the `infix` functions
     * [named][org.jetbrains.kotlinx.dataframe.columns.ColumnReference.named] or [into][org.jetbrains.kotlinx.dataframe.columns.ColumnReference.into]. They behave exactly the same,
     * so it's up to contextual preference which one to use. Any combination of [Access API][org.jetbrains.kotlinx.dataframe.documentation.AccessApi] can be
     * used to specify the column to rename and which name should be used instead.
     *
     * #### For Example:
     *
     * `df.`[select][org.jetbrains.kotlinx.dataframe.DataFrame.select]` { name `[named][org.jetbrains.kotlinx.dataframe.columns.ColumnReference.named]` "Full Name" }`
     *
     * `df.`[select][org.jetbrains.kotlinx.dataframe.DataFrame.select]` { `[expr][org.jetbrains.kotlinx.dataframe.api.expr]` { 0 } `[into][org.jetbrains.kotlinx.dataframe.columns.ColumnReference.into]` "zeroes" }`
     *
     * `df.`[select][org.jetbrains.kotlinx.dataframe.DataFrame.select]` { "colA" `[named][kotlin.String.named]` Type::colB }`
     *
     * #### Example for this overload:
     *
     * `df.`[select][org.jetbrains.kotlinx.dataframe.DataFrame.select]` { Type::columnA `[named][KProperty.named]` "columnB" }`
     *
     * @receiver The [KProperty] referencing the column to rename.
     * @param [newName] A [String] used to specify the new name of the column.
     * @return A [ColumnReference][org.jetbrains.kotlinx.dataframe.columns.ColumnReference] to the renamed column.
     */
    public infix fun <C> KProperty<C>.named(newName: String): ColumnReference<C> = toColumnAccessor().named(newName)

    /**
     * ## Rename: `named` / `into`
     * Renaming a column in the [ColumnsSelectionDsl][org.jetbrains.kotlinx.dataframe.api.ColumnsSelectionDsl] is done by calling the `infix` functions
     * [named][org.jetbrains.kotlinx.dataframe.columns.ColumnReference.named] or [into][org.jetbrains.kotlinx.dataframe.columns.ColumnReference.into]. They behave exactly the same,
     * so it's up to contextual preference which one to use. Any combination of [Access API][org.jetbrains.kotlinx.dataframe.documentation.AccessApi] can be
     * used to specify the column to rename and which name should be used instead.
     *
     * #### For Example:
     *
     * `df.`[select][org.jetbrains.kotlinx.dataframe.DataFrame.select]` { name `[named][org.jetbrains.kotlinx.dataframe.columns.ColumnReference.named]` "Full Name" }`
     *
     * `df.`[select][org.jetbrains.kotlinx.dataframe.DataFrame.select]` { `[expr][org.jetbrains.kotlinx.dataframe.api.expr]` { 0 } `[into][org.jetbrains.kotlinx.dataframe.columns.ColumnReference.into]` "zeroes" }`
     *
     * `df.`[select][org.jetbrains.kotlinx.dataframe.DataFrame.select]` { "colA" `[named][kotlin.String.named]` Type::colB }`
     *
     * #### Example for this overload:
     *
     * `df.`[select][org.jetbrains.kotlinx.dataframe.DataFrame.select]` { Type::columnA `[named][KProperty.named]` columnB }`
     *
     * @receiver The [KProperty] referencing the column to rename.
     * @param [nameOf] A [ColumnReference] used to specify the new name of the column.
     * @return A [ColumnReference][org.jetbrains.kotlinx.dataframe.columns.ColumnReference] to the renamed column.
     */
    public infix fun <C> KProperty<C>.named(nameOf: ColumnReference<*>): ColumnReference<C> =
        toColumnAccessor().named(nameOf.name)

    /**
     * ## Rename: `named` / `into`
     * Renaming a column in the [ColumnsSelectionDsl][org.jetbrains.kotlinx.dataframe.api.ColumnsSelectionDsl] is done by calling the `infix` functions
     * [named][org.jetbrains.kotlinx.dataframe.columns.ColumnReference.named] or [into][org.jetbrains.kotlinx.dataframe.columns.ColumnReference.into]. They behave exactly the same,
     * so it's up to contextual preference which one to use. Any combination of [Access API][org.jetbrains.kotlinx.dataframe.documentation.AccessApi] can be
     * used to specify the column to rename and which name should be used instead.
     *
     * #### For Example:
     *
     * `df.`[select][org.jetbrains.kotlinx.dataframe.DataFrame.select]` { name `[named][org.jetbrains.kotlinx.dataframe.columns.ColumnReference.named]` "Full Name" }`
     *
     * `df.`[select][org.jetbrains.kotlinx.dataframe.DataFrame.select]` { `[expr][org.jetbrains.kotlinx.dataframe.api.expr]` { 0 } `[into][org.jetbrains.kotlinx.dataframe.columns.ColumnReference.into]` "zeroes" }`
     *
     * `df.`[select][org.jetbrains.kotlinx.dataframe.DataFrame.select]` { "colA" `[named][kotlin.String.named]` Type::colB }`
     *
     * #### Example for this overload:
     *
     * `df.`[select][org.jetbrains.kotlinx.dataframe.DataFrame.select]` { Type::columnA `[named][KProperty.named]` Type::columnB }`
     *
     * @receiver The [KProperty] referencing the column to rename.
     * @param [nameOf] A [KProperty] used to specify the new name of the column.
     * @return A [ColumnReference][org.jetbrains.kotlinx.dataframe.columns.ColumnReference] to the renamed column.
     */
    public infix fun <C> KProperty<C>.named(nameOf: KProperty<*>): ColumnReference<C> =
        toColumnAccessor().named(nameOf.columnName)

    // endregion

    // region into

    /**
     * ## Rename: `named` / `into`
     * Renaming a column in the [ColumnsSelectionDsl][org.jetbrains.kotlinx.dataframe.api.ColumnsSelectionDsl] is done by calling the `infix` functions
     * [named][org.jetbrains.kotlinx.dataframe.columns.ColumnReference.named] or [into][org.jetbrains.kotlinx.dataframe.columns.ColumnReference.into]. They behave exactly the same,
     * so it's up to contextual preference which one to use. Any combination of [Access API][org.jetbrains.kotlinx.dataframe.documentation.AccessApi] can be
     * used to specify the column to rename and which name should be used instead.
     *
     * #### For Example:
     *
     * `df.`[select][org.jetbrains.kotlinx.dataframe.DataFrame.select]` { name `[named][org.jetbrains.kotlinx.dataframe.columns.ColumnReference.named]` "Full Name" }`
     *
     * `df.`[select][org.jetbrains.kotlinx.dataframe.DataFrame.select]` { `[expr][org.jetbrains.kotlinx.dataframe.api.expr]` { 0 } `[into][org.jetbrains.kotlinx.dataframe.columns.ColumnReference.into]` "zeroes" }`
     *
     * `df.`[select][org.jetbrains.kotlinx.dataframe.DataFrame.select]` { "colA" `[named][kotlin.String.named]` Type::colB }`
     *
     * #### Example for this overload:
     *
     * `df.`[select][org.jetbrains.kotlinx.dataframe.DataFrame.select]` { columnA `[into][ColumnReference.into]` "columnB" }`
     *
     * @receiver The [ColumnReference] referencing the column to rename.
     * @param [newName] A [String] used to specify the new name of the column.
     * @return A [ColumnReference][org.jetbrains.kotlinx.dataframe.columns.ColumnReference] to the renamed column.
     */
    public infix fun <C> ColumnReference<C>.into(newName: String): ColumnReference<C> = named(newName)

    /**
     * ## Rename: `named` / `into`
     * Renaming a column in the [ColumnsSelectionDsl][org.jetbrains.kotlinx.dataframe.api.ColumnsSelectionDsl] is done by calling the `infix` functions
     * [named][org.jetbrains.kotlinx.dataframe.columns.ColumnReference.named] or [into][org.jetbrains.kotlinx.dataframe.columns.ColumnReference.into]. They behave exactly the same,
     * so it's up to contextual preference which one to use. Any combination of [Access API][org.jetbrains.kotlinx.dataframe.documentation.AccessApi] can be
     * used to specify the column to rename and which name should be used instead.
     *
     * #### For Example:
     *
     * `df.`[select][org.jetbrains.kotlinx.dataframe.DataFrame.select]` { name `[named][org.jetbrains.kotlinx.dataframe.columns.ColumnReference.named]` "Full Name" }`
     *
     * `df.`[select][org.jetbrains.kotlinx.dataframe.DataFrame.select]` { `[expr][org.jetbrains.kotlinx.dataframe.api.expr]` { 0 } `[into][org.jetbrains.kotlinx.dataframe.columns.ColumnReference.into]` "zeroes" }`
     *
     * `df.`[select][org.jetbrains.kotlinx.dataframe.DataFrame.select]` { "colA" `[named][kotlin.String.named]` Type::colB }`
     *
     * #### Example for this overload:
     *
     * `df.`[select][org.jetbrains.kotlinx.dataframe.DataFrame.select]` { columnA `[into][ColumnReference.into]` columnB }`
     *
     * @receiver The [ColumnReference] referencing the column to rename.
     * @param [nameOf] A [ColumnReference] used to specify the new name of the column.
     * @return A [ColumnReference][org.jetbrains.kotlinx.dataframe.columns.ColumnReference] to the renamed column.
     */
    public infix fun <C> ColumnReference<C>.into(nameOf: ColumnReference<*>): ColumnReference<C> = named(nameOf)

    /**
     * ## Rename: `named` / `into`
     * Renaming a column in the [ColumnsSelectionDsl][org.jetbrains.kotlinx.dataframe.api.ColumnsSelectionDsl] is done by calling the `infix` functions
     * [named][org.jetbrains.kotlinx.dataframe.columns.ColumnReference.named] or [into][org.jetbrains.kotlinx.dataframe.columns.ColumnReference.into]. They behave exactly the same,
     * so it's up to contextual preference which one to use. Any combination of [Access API][org.jetbrains.kotlinx.dataframe.documentation.AccessApi] can be
     * used to specify the column to rename and which name should be used instead.
     *
     * #### For Example:
     *
     * `df.`[select][org.jetbrains.kotlinx.dataframe.DataFrame.select]` { name `[named][org.jetbrains.kotlinx.dataframe.columns.ColumnReference.named]` "Full Name" }`
     *
     * `df.`[select][org.jetbrains.kotlinx.dataframe.DataFrame.select]` { `[expr][org.jetbrains.kotlinx.dataframe.api.expr]` { 0 } `[into][org.jetbrains.kotlinx.dataframe.columns.ColumnReference.into]` "zeroes" }`
     *
     * `df.`[select][org.jetbrains.kotlinx.dataframe.DataFrame.select]` { "colA" `[named][kotlin.String.named]` Type::colB }`
     *
     * #### Example for this overload:
     *
     * `df.`[select][org.jetbrains.kotlinx.dataframe.DataFrame.select]` { columnA `[into][ColumnReference.into]` Type::columnB }`
     *
     * @receiver The [ColumnReference] referencing the column to rename.
     * @param [nameOf] A [KProperty] used to specify the new name of the column.
     * @return A [ColumnReference][org.jetbrains.kotlinx.dataframe.columns.ColumnReference] to the renamed column.
     */
    public infix fun <C> ColumnReference<C>.into(nameOf: KProperty<*>): ColumnReference<C> = named(nameOf)

    /**
     * ## Rename: `named` / `into`
     * Renaming a column in the [ColumnsSelectionDsl][org.jetbrains.kotlinx.dataframe.api.ColumnsSelectionDsl] is done by calling the `infix` functions
     * [named][org.jetbrains.kotlinx.dataframe.columns.ColumnReference.named] or [into][org.jetbrains.kotlinx.dataframe.columns.ColumnReference.into]. They behave exactly the same,
     * so it's up to contextual preference which one to use. Any combination of [Access API][org.jetbrains.kotlinx.dataframe.documentation.AccessApi] can be
     * used to specify the column to rename and which name should be used instead.
     *
     * #### For Example:
     *
     * `df.`[select][org.jetbrains.kotlinx.dataframe.DataFrame.select]` { name `[named][org.jetbrains.kotlinx.dataframe.columns.ColumnReference.named]` "Full Name" }`
     *
     * `df.`[select][org.jetbrains.kotlinx.dataframe.DataFrame.select]` { `[expr][org.jetbrains.kotlinx.dataframe.api.expr]` { 0 } `[into][org.jetbrains.kotlinx.dataframe.columns.ColumnReference.into]` "zeroes" }`
     *
     * `df.`[select][org.jetbrains.kotlinx.dataframe.DataFrame.select]` { "colA" `[named][kotlin.String.named]` Type::colB }`
     *
     * #### Example for this overload:
     *
     * `df.`[select][org.jetbrains.kotlinx.dataframe.DataFrame.select]` { "columnA" `[into][String.into]` "columnB" }`
     *
     * @receiver The [String] referencing the column to rename.
     * @param [newName] A [String] used to specify the new name of the column.
     * @return A [ColumnReference][org.jetbrains.kotlinx.dataframe.columns.ColumnReference] to the renamed column.
     */
    public infix fun String.into(newName: String): ColumnReference<*> = named(newName)

    /**
     * ## Rename: `named` / `into`
     * Renaming a column in the [ColumnsSelectionDsl][org.jetbrains.kotlinx.dataframe.api.ColumnsSelectionDsl] is done by calling the `infix` functions
     * [named][org.jetbrains.kotlinx.dataframe.columns.ColumnReference.named] or [into][org.jetbrains.kotlinx.dataframe.columns.ColumnReference.into]. They behave exactly the same,
     * so it's up to contextual preference which one to use. Any combination of [Access API][org.jetbrains.kotlinx.dataframe.documentation.AccessApi] can be
     * used to specify the column to rename and which name should be used instead.
     *
     * #### For Example:
     *
     * `df.`[select][org.jetbrains.kotlinx.dataframe.DataFrame.select]` { name `[named][org.jetbrains.kotlinx.dataframe.columns.ColumnReference.named]` "Full Name" }`
     *
     * `df.`[select][org.jetbrains.kotlinx.dataframe.DataFrame.select]` { `[expr][org.jetbrains.kotlinx.dataframe.api.expr]` { 0 } `[into][org.jetbrains.kotlinx.dataframe.columns.ColumnReference.into]` "zeroes" }`
     *
     * `df.`[select][org.jetbrains.kotlinx.dataframe.DataFrame.select]` { "colA" `[named][kotlin.String.named]` Type::colB }`
     *
     * #### Example for this overload:
     *
     * `df.`[select][org.jetbrains.kotlinx.dataframe.DataFrame.select]` { "columnA" `[into][String.into]` columnB }`
     *
     * @receiver The [String] referencing the column to rename.
     * @param [nameOf] A [ColumnReference] used to specify the new name of the column.
     * @return A [ColumnReference][org.jetbrains.kotlinx.dataframe.columns.ColumnReference] to the renamed column.
     */
    public infix fun String.into(nameOf: ColumnReference<*>): ColumnReference<*> = named(nameOf)

    /**
     * ## Rename: `named` / `into`
     * Renaming a column in the [ColumnsSelectionDsl][org.jetbrains.kotlinx.dataframe.api.ColumnsSelectionDsl] is done by calling the `infix` functions
     * [named][org.jetbrains.kotlinx.dataframe.columns.ColumnReference.named] or [into][org.jetbrains.kotlinx.dataframe.columns.ColumnReference.into]. They behave exactly the same,
     * so it's up to contextual preference which one to use. Any combination of [Access API][org.jetbrains.kotlinx.dataframe.documentation.AccessApi] can be
     * used to specify the column to rename and which name should be used instead.
     *
     * #### For Example:
     *
     * `df.`[select][org.jetbrains.kotlinx.dataframe.DataFrame.select]` { name `[named][org.jetbrains.kotlinx.dataframe.columns.ColumnReference.named]` "Full Name" }`
     *
     * `df.`[select][org.jetbrains.kotlinx.dataframe.DataFrame.select]` { `[expr][org.jetbrains.kotlinx.dataframe.api.expr]` { 0 } `[into][org.jetbrains.kotlinx.dataframe.columns.ColumnReference.into]` "zeroes" }`
     *
     * `df.`[select][org.jetbrains.kotlinx.dataframe.DataFrame.select]` { "colA" `[named][kotlin.String.named]` Type::colB }`
     *
     * #### Example for this overload:
     *
     * `df.`[select][org.jetbrains.kotlinx.dataframe.DataFrame.select]` { "columnA" `[into][String.into]` Type::columnB }`
     *
     * @receiver The [String] referencing the column to rename.
     * @param [nameOf] A [KProperty] used to specify the new name of the column.
     * @return A [ColumnReference][org.jetbrains.kotlinx.dataframe.columns.ColumnReference] to the renamed column.
     */
    public infix fun String.into(nameOf: KProperty<*>): ColumnReference<*> = named(nameOf)

    /**
     * ## Rename: `named` / `into`
     * Renaming a column in the [ColumnsSelectionDsl][org.jetbrains.kotlinx.dataframe.api.ColumnsSelectionDsl] is done by calling the `infix` functions
     * [named][org.jetbrains.kotlinx.dataframe.columns.ColumnReference.named] or [into][org.jetbrains.kotlinx.dataframe.columns.ColumnReference.into]. They behave exactly the same,
     * so it's up to contextual preference which one to use. Any combination of [Access API][org.jetbrains.kotlinx.dataframe.documentation.AccessApi] can be
     * used to specify the column to rename and which name should be used instead.
     *
     * #### For Example:
     *
     * `df.`[select][org.jetbrains.kotlinx.dataframe.DataFrame.select]` { name `[named][org.jetbrains.kotlinx.dataframe.columns.ColumnReference.named]` "Full Name" }`
     *
     * `df.`[select][org.jetbrains.kotlinx.dataframe.DataFrame.select]` { `[expr][org.jetbrains.kotlinx.dataframe.api.expr]` { 0 } `[into][org.jetbrains.kotlinx.dataframe.columns.ColumnReference.into]` "zeroes" }`
     *
     * `df.`[select][org.jetbrains.kotlinx.dataframe.DataFrame.select]` { "colA" `[named][kotlin.String.named]` Type::colB }`
     *
     * #### Example for this overload:
     *
     * `df.`[select][org.jetbrains.kotlinx.dataframe.DataFrame.select]` { Type::columnA `[into][KProperty.into]` "columnB" }`
     *
     * @receiver The [KProperty] referencing the column to rename.
     * @param [newName] A [String] used to specify the new name of the column.
     * @return A [ColumnReference][org.jetbrains.kotlinx.dataframe.columns.ColumnReference] to the renamed column.
     */
    public infix fun <C> KProperty<C>.into(newName: String): ColumnReference<C> = named(newName)

    /**
     * ## Rename: `named` / `into`
     * Renaming a column in the [ColumnsSelectionDsl][org.jetbrains.kotlinx.dataframe.api.ColumnsSelectionDsl] is done by calling the `infix` functions
     * [named][org.jetbrains.kotlinx.dataframe.columns.ColumnReference.named] or [into][org.jetbrains.kotlinx.dataframe.columns.ColumnReference.into]. They behave exactly the same,
     * so it's up to contextual preference which one to use. Any combination of [Access API][org.jetbrains.kotlinx.dataframe.documentation.AccessApi] can be
     * used to specify the column to rename and which name should be used instead.
     *
     * #### For Example:
     *
     * `df.`[select][org.jetbrains.kotlinx.dataframe.DataFrame.select]` { name `[named][org.jetbrains.kotlinx.dataframe.columns.ColumnReference.named]` "Full Name" }`
     *
     * `df.`[select][org.jetbrains.kotlinx.dataframe.DataFrame.select]` { `[expr][org.jetbrains.kotlinx.dataframe.api.expr]` { 0 } `[into][org.jetbrains.kotlinx.dataframe.columns.ColumnReference.into]` "zeroes" }`
     *
     * `df.`[select][org.jetbrains.kotlinx.dataframe.DataFrame.select]` { "colA" `[named][kotlin.String.named]` Type::colB }`
     *
     * #### Example for this overload:
     *
     * `df.`[select][org.jetbrains.kotlinx.dataframe.DataFrame.select]` { Type::columnA `[into][KProperty.into]` columnB }`
     *
     * @receiver The [KProperty] referencing the column to rename.
     * @param [nameOf] A [ColumnReference] used to specify the new name of the column.
     * @return A [ColumnReference][org.jetbrains.kotlinx.dataframe.columns.ColumnReference] to the renamed column.
     */
    public infix fun <C> KProperty<C>.into(nameOf: ColumnReference<*>): ColumnReference<C> = named(nameOf)

    /**
     * ## Rename: `named` / `into`
     * Renaming a column in the [ColumnsSelectionDsl][org.jetbrains.kotlinx.dataframe.api.ColumnsSelectionDsl] is done by calling the `infix` functions
     * [named][org.jetbrains.kotlinx.dataframe.columns.ColumnReference.named] or [into][org.jetbrains.kotlinx.dataframe.columns.ColumnReference.into]. They behave exactly the same,
     * so it's up to contextual preference which one to use. Any combination of [Access API][org.jetbrains.kotlinx.dataframe.documentation.AccessApi] can be
     * used to specify the column to rename and which name should be used instead.
     *
     * #### For Example:
     *
     * `df.`[select][org.jetbrains.kotlinx.dataframe.DataFrame.select]` { name `[named][org.jetbrains.kotlinx.dataframe.columns.ColumnReference.named]` "Full Name" }`
     *
     * `df.`[select][org.jetbrains.kotlinx.dataframe.DataFrame.select]` { `[expr][org.jetbrains.kotlinx.dataframe.api.expr]` { 0 } `[into][org.jetbrains.kotlinx.dataframe.columns.ColumnReference.into]` "zeroes" }`
     *
     * `df.`[select][org.jetbrains.kotlinx.dataframe.DataFrame.select]` { "colA" `[named][kotlin.String.named]` Type::colB }`
     *
     * #### Example for this overload:
     *
     * `df.`[select][org.jetbrains.kotlinx.dataframe.DataFrame.select]` { Type::columnA `[into][KProperty.into]` Type::columnB }`
     *
     * @receiver The [KProperty] referencing the column to rename.
     * @param [nameOf] A [KProperty] used to specify the new name of the column.
     * @return A [ColumnReference][org.jetbrains.kotlinx.dataframe.columns.ColumnReference] to the renamed column.
     */
    public infix fun <C> KProperty<C>.into(nameOf: KProperty<*>): ColumnReference<C> = named(nameOf)

    // endregion
}
// endregion<|MERGE_RESOLUTION|>--- conflicted
+++ resolved
@@ -6,13 +6,8 @@
 import org.jetbrains.kotlinx.dataframe.columns.ColumnAccessor
 import org.jetbrains.kotlinx.dataframe.columns.ColumnReference
 import org.jetbrains.kotlinx.dataframe.columns.ColumnWithPath
-<<<<<<< HEAD
-import org.jetbrains.kotlinx.dataframe.columns.renamedReference
-=======
 import org.jetbrains.kotlinx.dataframe.columns.FrameColumn
->>>>>>> a97b3528
 import org.jetbrains.kotlinx.dataframe.columns.toColumnSet
-import org.jetbrains.kotlinx.dataframe.documentation.AccessApiLink
 import org.jetbrains.kotlinx.dataframe.impl.DELIMITED_STRING_REGEX
 import org.jetbrains.kotlinx.dataframe.impl.DELIMITERS_REGEX
 import org.jetbrains.kotlinx.dataframe.impl.api.renameImpl
@@ -95,557 +90,18 @@
 
 // region DataColumn
 
-@Suppress("UNCHECKED_CAST")
 public fun <T, C : ColumnReference<T>> C.rename(column: KProperty<T>): C = rename(column.columnName) as C
 
-@Suppress("UNCHECKED_CAST")
 public fun <T, C : ColumnReference<T>> C.rename(column: ColumnAccessor<T>): C = rename(column.name()) as C
 
 // endregion
 
 // region named
 
-@Suppress("UNCHECKED_CAST")
 public infix fun <T, C : ColumnReference<T>> C.named(name: String): C = rename(name) as C
 
 public infix fun <T, C : ColumnReference<T>> C.named(name: KProperty<*>): C = rename(name)
 
 public infix fun <T, C : ColumnReference<T>> C.named(name: ColumnAccessor<*>): C = rename(name)
 
-// endregion
-
-// region ColumnsSelectionDsl
-public interface RenameColumnsSelectionDsl {
-
-    /**
-     * ## Rename: `named` / `into`
-     * Renaming a column in the [ColumnsSelectionDsl] is done by calling the `infix` functions
-     * [named][ColumnReference.named] or [into][ColumnReference.into]. They behave exactly the same,
-     * so it's up to contextual preference which one to use. Any combination of [Access API][org.jetbrains.kotlinx.dataframe.documentation.AccessApi] can be
-     * used to specify the column to rename and which name should be used instead.
-     *
-     * #### For Example:
-     *
-     * `df.`[select][DataFrame.select]` { name `[named][ColumnReference.named]` "Full Name" }`
-     *
-     * `df.`[select][DataFrame.select]` { `[expr][expr]` { 0 } `[into][ColumnReference.into]` "zeroes" }`
-     *
-     * `df.`[select][DataFrame.select]` { "colA" `[named][String.named]` Type::colB }`
-     *
-     * #### Example for this overload:
-     *
-     * `df.`[select][DataFrame.select]` { {@includeArg [CommonRenameDocs.ReceiverArg]} `[{@includeArg [CommonRenameDocs.FunctionNameArg]}][{@includeArg [CommonRenameDocs.ReceiverTypeArg]}.{@includeArg [CommonRenameDocs.FunctionNameArg]}]` {@includeArg [CommonRenameDocs.ParamArg]} }`
-     *
-     * @receiver The [{@includeArg [ReceiverTypeArg]}] referencing the column to rename.
-     * @param [{@includeArg [ParamNameArg]}\] A [{@includeArg [ParamTypeArg]}\] used to specify the new name of the column.
-     * @return A [ColumnReference] to the renamed column.
-     */
-    private interface CommonRenameDocs {
-
-        interface ReceiverArg
-
-        interface ReceiverTypeArg
-
-        /** "named" or "into" */
-        interface FunctionNameArg
-
-        /** "newName" or "nameOf" */
-        interface ParamNameArg
-        interface ParamArg
-
-        interface ParamTypeArg
-
-        /**
-         */
-        interface ColumnReferenceReceiver
-
-        /**
-         */
-        interface StringReceiver
-
-        /**
-         */
-        interface KPropertyReceiver
-
-        /**
-         */
-        interface ColumnReferenceParam
-
-        /**
-         */
-        interface StringParam
-
-        /**
-         */
-        interface KPropertyParam
-
-        interface NamedFunctionName
-
-        interface IntoFunctionName
-    }
-
-    // region named
-
-    /**
-     * ## Rename: `named` / `into`
-     * Renaming a column in the [ColumnsSelectionDsl][org.jetbrains.kotlinx.dataframe.api.ColumnsSelectionDsl] is done by calling the `infix` functions
-     * [named][org.jetbrains.kotlinx.dataframe.columns.ColumnReference.named] or [into][org.jetbrains.kotlinx.dataframe.columns.ColumnReference.into]. They behave exactly the same,
-     * so it's up to contextual preference which one to use. Any combination of [Access API][org.jetbrains.kotlinx.dataframe.documentation.AccessApi] can be
-     * used to specify the column to rename and which name should be used instead.
-     *
-     * #### For Example:
-     *
-     * `df.`[select][org.jetbrains.kotlinx.dataframe.DataFrame.select]` { name `[named][org.jetbrains.kotlinx.dataframe.columns.ColumnReference.named]` "Full Name" }`
-     *
-     * `df.`[select][org.jetbrains.kotlinx.dataframe.DataFrame.select]` { `[expr][org.jetbrains.kotlinx.dataframe.api.expr]` { 0 } `[into][org.jetbrains.kotlinx.dataframe.columns.ColumnReference.into]` "zeroes" }`
-     *
-     * `df.`[select][org.jetbrains.kotlinx.dataframe.DataFrame.select]` { "colA" `[named][kotlin.String.named]` Type::colB }`
-     *
-     * #### Example for this overload:
-     *
-     * `df.`[select][org.jetbrains.kotlinx.dataframe.DataFrame.select]` { columnA `[named][ColumnReference.named]` "columnB" }`
-     *
-     * @receiver The [ColumnReference] referencing the column to rename.
-     * @param [newName] A [String] used to specify the new name of the column.
-     * @return A [ColumnReference][org.jetbrains.kotlinx.dataframe.columns.ColumnReference] to the renamed column.
-     */
-    public infix fun <C> ColumnReference<C>.named(newName: String): ColumnReference<C> = renamedReference(newName)
-
-    /**
-     * ## Rename: `named` / `into`
-     * Renaming a column in the [ColumnsSelectionDsl][org.jetbrains.kotlinx.dataframe.api.ColumnsSelectionDsl] is done by calling the `infix` functions
-     * [named][org.jetbrains.kotlinx.dataframe.columns.ColumnReference.named] or [into][org.jetbrains.kotlinx.dataframe.columns.ColumnReference.into]. They behave exactly the same,
-     * so it's up to contextual preference which one to use. Any combination of [Access API][org.jetbrains.kotlinx.dataframe.documentation.AccessApi] can be
-     * used to specify the column to rename and which name should be used instead.
-     *
-     * #### For Example:
-     *
-     * `df.`[select][org.jetbrains.kotlinx.dataframe.DataFrame.select]` { name `[named][org.jetbrains.kotlinx.dataframe.columns.ColumnReference.named]` "Full Name" }`
-     *
-     * `df.`[select][org.jetbrains.kotlinx.dataframe.DataFrame.select]` { `[expr][org.jetbrains.kotlinx.dataframe.api.expr]` { 0 } `[into][org.jetbrains.kotlinx.dataframe.columns.ColumnReference.into]` "zeroes" }`
-     *
-     * `df.`[select][org.jetbrains.kotlinx.dataframe.DataFrame.select]` { "colA" `[named][kotlin.String.named]` Type::colB }`
-     *
-     * #### Example for this overload:
-     *
-     * `df.`[select][org.jetbrains.kotlinx.dataframe.DataFrame.select]` { columnA `[named][ColumnReference.named]` columnB }`
-     *
-     * @receiver The [ColumnReference] referencing the column to rename.
-     * @param [nameOf] A [ColumnReference] used to specify the new name of the column.
-     * @return A [ColumnReference][org.jetbrains.kotlinx.dataframe.columns.ColumnReference] to the renamed column.
-     */
-    public infix fun <C> ColumnReference<C>.named(nameOf: ColumnReference<*>): ColumnReference<C> =
-        named(nameOf.name)
-
-    /**
-     * ## Rename: `named` / `into`
-     * Renaming a column in the [ColumnsSelectionDsl][org.jetbrains.kotlinx.dataframe.api.ColumnsSelectionDsl] is done by calling the `infix` functions
-     * [named][org.jetbrains.kotlinx.dataframe.columns.ColumnReference.named] or [into][org.jetbrains.kotlinx.dataframe.columns.ColumnReference.into]. They behave exactly the same,
-     * so it's up to contextual preference which one to use. Any combination of [Access API][org.jetbrains.kotlinx.dataframe.documentation.AccessApi] can be
-     * used to specify the column to rename and which name should be used instead.
-     *
-     * #### For Example:
-     *
-     * `df.`[select][org.jetbrains.kotlinx.dataframe.DataFrame.select]` { name `[named][org.jetbrains.kotlinx.dataframe.columns.ColumnReference.named]` "Full Name" }`
-     *
-     * `df.`[select][org.jetbrains.kotlinx.dataframe.DataFrame.select]` { `[expr][org.jetbrains.kotlinx.dataframe.api.expr]` { 0 } `[into][org.jetbrains.kotlinx.dataframe.columns.ColumnReference.into]` "zeroes" }`
-     *
-     * `df.`[select][org.jetbrains.kotlinx.dataframe.DataFrame.select]` { "colA" `[named][kotlin.String.named]` Type::colB }`
-     *
-     * #### Example for this overload:
-     *
-     * `df.`[select][org.jetbrains.kotlinx.dataframe.DataFrame.select]` { columnA `[named][ColumnReference.named]` Type::columnB }`
-     *
-     * @receiver The [ColumnReference] referencing the column to rename.
-     * @param [nameOf] A [KProperty] used to specify the new name of the column.
-     * @return A [ColumnReference][org.jetbrains.kotlinx.dataframe.columns.ColumnReference] to the renamed column.
-     */
-    public infix fun <C> ColumnReference<C>.named(nameOf: KProperty<*>): ColumnReference<C> =
-        named(nameOf.columnName)
-
-    /**
-     * ## Rename: `named` / `into`
-     * Renaming a column in the [ColumnsSelectionDsl][org.jetbrains.kotlinx.dataframe.api.ColumnsSelectionDsl] is done by calling the `infix` functions
-     * [named][org.jetbrains.kotlinx.dataframe.columns.ColumnReference.named] or [into][org.jetbrains.kotlinx.dataframe.columns.ColumnReference.into]. They behave exactly the same,
-     * so it's up to contextual preference which one to use. Any combination of [Access API][org.jetbrains.kotlinx.dataframe.documentation.AccessApi] can be
-     * used to specify the column to rename and which name should be used instead.
-     *
-     * #### For Example:
-     *
-     * `df.`[select][org.jetbrains.kotlinx.dataframe.DataFrame.select]` { name `[named][org.jetbrains.kotlinx.dataframe.columns.ColumnReference.named]` "Full Name" }`
-     *
-     * `df.`[select][org.jetbrains.kotlinx.dataframe.DataFrame.select]` { `[expr][org.jetbrains.kotlinx.dataframe.api.expr]` { 0 } `[into][org.jetbrains.kotlinx.dataframe.columns.ColumnReference.into]` "zeroes" }`
-     *
-     * `df.`[select][org.jetbrains.kotlinx.dataframe.DataFrame.select]` { "colA" `[named][kotlin.String.named]` Type::colB }`
-     *
-     * #### Example for this overload:
-     *
-     * `df.`[select][org.jetbrains.kotlinx.dataframe.DataFrame.select]` { "columnA" `[named][String.named]` "columnB" }`
-     *
-     * @receiver The [String] referencing the column to rename.
-     * @param [newName] A [String] used to specify the new name of the column.
-     * @return A [ColumnReference][org.jetbrains.kotlinx.dataframe.columns.ColumnReference] to the renamed column.
-     */
-    public infix fun String.named(newName: String): ColumnReference<*> = toColumnAccessor().named(newName)
-
-    /**
-     * ## Rename: `named` / `into`
-     * Renaming a column in the [ColumnsSelectionDsl][org.jetbrains.kotlinx.dataframe.api.ColumnsSelectionDsl] is done by calling the `infix` functions
-     * [named][org.jetbrains.kotlinx.dataframe.columns.ColumnReference.named] or [into][org.jetbrains.kotlinx.dataframe.columns.ColumnReference.into]. They behave exactly the same,
-     * so it's up to contextual preference which one to use. Any combination of [Access API][org.jetbrains.kotlinx.dataframe.documentation.AccessApi] can be
-     * used to specify the column to rename and which name should be used instead.
-     *
-     * #### For Example:
-     *
-     * `df.`[select][org.jetbrains.kotlinx.dataframe.DataFrame.select]` { name `[named][org.jetbrains.kotlinx.dataframe.columns.ColumnReference.named]` "Full Name" }`
-     *
-     * `df.`[select][org.jetbrains.kotlinx.dataframe.DataFrame.select]` { `[expr][org.jetbrains.kotlinx.dataframe.api.expr]` { 0 } `[into][org.jetbrains.kotlinx.dataframe.columns.ColumnReference.into]` "zeroes" }`
-     *
-     * `df.`[select][org.jetbrains.kotlinx.dataframe.DataFrame.select]` { "colA" `[named][kotlin.String.named]` Type::colB }`
-     *
-     * #### Example for this overload:
-     *
-     * `df.`[select][org.jetbrains.kotlinx.dataframe.DataFrame.select]` { "columnA" `[named][String.named]` columnB }`
-     *
-     * @receiver The [String] referencing the column to rename.
-     * @param [nameOf] A [ColumnReference] used to specify the new name of the column.
-     * @return A [ColumnReference][org.jetbrains.kotlinx.dataframe.columns.ColumnReference] to the renamed column.
-     */
-    public infix fun String.named(nameOf: ColumnReference<*>): ColumnReference<*> =
-        toColumnAccessor().named(nameOf.name)
-
-    /**
-     * ## Rename: `named` / `into`
-     * Renaming a column in the [ColumnsSelectionDsl][org.jetbrains.kotlinx.dataframe.api.ColumnsSelectionDsl] is done by calling the `infix` functions
-     * [named][org.jetbrains.kotlinx.dataframe.columns.ColumnReference.named] or [into][org.jetbrains.kotlinx.dataframe.columns.ColumnReference.into]. They behave exactly the same,
-     * so it's up to contextual preference which one to use. Any combination of [Access API][org.jetbrains.kotlinx.dataframe.documentation.AccessApi] can be
-     * used to specify the column to rename and which name should be used instead.
-     *
-     * #### For Example:
-     *
-     * `df.`[select][org.jetbrains.kotlinx.dataframe.DataFrame.select]` { name `[named][org.jetbrains.kotlinx.dataframe.columns.ColumnReference.named]` "Full Name" }`
-     *
-     * `df.`[select][org.jetbrains.kotlinx.dataframe.DataFrame.select]` { `[expr][org.jetbrains.kotlinx.dataframe.api.expr]` { 0 } `[into][org.jetbrains.kotlinx.dataframe.columns.ColumnReference.into]` "zeroes" }`
-     *
-     * `df.`[select][org.jetbrains.kotlinx.dataframe.DataFrame.select]` { "colA" `[named][kotlin.String.named]` Type::colB }`
-     *
-     * #### Example for this overload:
-     *
-     * `df.`[select][org.jetbrains.kotlinx.dataframe.DataFrame.select]` { "columnA" `[named][String.named]` Type::columnB }`
-     *
-     * @receiver The [String] referencing the column to rename.
-     * @param [nameOf] A [KProperty] used to specify the new name of the column.
-     * @return A [ColumnReference][org.jetbrains.kotlinx.dataframe.columns.ColumnReference] to the renamed column.
-     */
-    public infix fun String.named(nameOf: KProperty<*>): ColumnReference<*> =
-        toColumnAccessor().named(nameOf.columnName)
-
-    /**
-     * ## Rename: `named` / `into`
-     * Renaming a column in the [ColumnsSelectionDsl][org.jetbrains.kotlinx.dataframe.api.ColumnsSelectionDsl] is done by calling the `infix` functions
-     * [named][org.jetbrains.kotlinx.dataframe.columns.ColumnReference.named] or [into][org.jetbrains.kotlinx.dataframe.columns.ColumnReference.into]. They behave exactly the same,
-     * so it's up to contextual preference which one to use. Any combination of [Access API][org.jetbrains.kotlinx.dataframe.documentation.AccessApi] can be
-     * used to specify the column to rename and which name should be used instead.
-     *
-     * #### For Example:
-     *
-     * `df.`[select][org.jetbrains.kotlinx.dataframe.DataFrame.select]` { name `[named][org.jetbrains.kotlinx.dataframe.columns.ColumnReference.named]` "Full Name" }`
-     *
-     * `df.`[select][org.jetbrains.kotlinx.dataframe.DataFrame.select]` { `[expr][org.jetbrains.kotlinx.dataframe.api.expr]` { 0 } `[into][org.jetbrains.kotlinx.dataframe.columns.ColumnReference.into]` "zeroes" }`
-     *
-     * `df.`[select][org.jetbrains.kotlinx.dataframe.DataFrame.select]` { "colA" `[named][kotlin.String.named]` Type::colB }`
-     *
-     * #### Example for this overload:
-     *
-     * `df.`[select][org.jetbrains.kotlinx.dataframe.DataFrame.select]` { Type::columnA `[named][KProperty.named]` "columnB" }`
-     *
-     * @receiver The [KProperty] referencing the column to rename.
-     * @param [newName] A [String] used to specify the new name of the column.
-     * @return A [ColumnReference][org.jetbrains.kotlinx.dataframe.columns.ColumnReference] to the renamed column.
-     */
-    public infix fun <C> KProperty<C>.named(newName: String): ColumnReference<C> = toColumnAccessor().named(newName)
-
-    /**
-     * ## Rename: `named` / `into`
-     * Renaming a column in the [ColumnsSelectionDsl][org.jetbrains.kotlinx.dataframe.api.ColumnsSelectionDsl] is done by calling the `infix` functions
-     * [named][org.jetbrains.kotlinx.dataframe.columns.ColumnReference.named] or [into][org.jetbrains.kotlinx.dataframe.columns.ColumnReference.into]. They behave exactly the same,
-     * so it's up to contextual preference which one to use. Any combination of [Access API][org.jetbrains.kotlinx.dataframe.documentation.AccessApi] can be
-     * used to specify the column to rename and which name should be used instead.
-     *
-     * #### For Example:
-     *
-     * `df.`[select][org.jetbrains.kotlinx.dataframe.DataFrame.select]` { name `[named][org.jetbrains.kotlinx.dataframe.columns.ColumnReference.named]` "Full Name" }`
-     *
-     * `df.`[select][org.jetbrains.kotlinx.dataframe.DataFrame.select]` { `[expr][org.jetbrains.kotlinx.dataframe.api.expr]` { 0 } `[into][org.jetbrains.kotlinx.dataframe.columns.ColumnReference.into]` "zeroes" }`
-     *
-     * `df.`[select][org.jetbrains.kotlinx.dataframe.DataFrame.select]` { "colA" `[named][kotlin.String.named]` Type::colB }`
-     *
-     * #### Example for this overload:
-     *
-     * `df.`[select][org.jetbrains.kotlinx.dataframe.DataFrame.select]` { Type::columnA `[named][KProperty.named]` columnB }`
-     *
-     * @receiver The [KProperty] referencing the column to rename.
-     * @param [nameOf] A [ColumnReference] used to specify the new name of the column.
-     * @return A [ColumnReference][org.jetbrains.kotlinx.dataframe.columns.ColumnReference] to the renamed column.
-     */
-    public infix fun <C> KProperty<C>.named(nameOf: ColumnReference<*>): ColumnReference<C> =
-        toColumnAccessor().named(nameOf.name)
-
-    /**
-     * ## Rename: `named` / `into`
-     * Renaming a column in the [ColumnsSelectionDsl][org.jetbrains.kotlinx.dataframe.api.ColumnsSelectionDsl] is done by calling the `infix` functions
-     * [named][org.jetbrains.kotlinx.dataframe.columns.ColumnReference.named] or [into][org.jetbrains.kotlinx.dataframe.columns.ColumnReference.into]. They behave exactly the same,
-     * so it's up to contextual preference which one to use. Any combination of [Access API][org.jetbrains.kotlinx.dataframe.documentation.AccessApi] can be
-     * used to specify the column to rename and which name should be used instead.
-     *
-     * #### For Example:
-     *
-     * `df.`[select][org.jetbrains.kotlinx.dataframe.DataFrame.select]` { name `[named][org.jetbrains.kotlinx.dataframe.columns.ColumnReference.named]` "Full Name" }`
-     *
-     * `df.`[select][org.jetbrains.kotlinx.dataframe.DataFrame.select]` { `[expr][org.jetbrains.kotlinx.dataframe.api.expr]` { 0 } `[into][org.jetbrains.kotlinx.dataframe.columns.ColumnReference.into]` "zeroes" }`
-     *
-     * `df.`[select][org.jetbrains.kotlinx.dataframe.DataFrame.select]` { "colA" `[named][kotlin.String.named]` Type::colB }`
-     *
-     * #### Example for this overload:
-     *
-     * `df.`[select][org.jetbrains.kotlinx.dataframe.DataFrame.select]` { Type::columnA `[named][KProperty.named]` Type::columnB }`
-     *
-     * @receiver The [KProperty] referencing the column to rename.
-     * @param [nameOf] A [KProperty] used to specify the new name of the column.
-     * @return A [ColumnReference][org.jetbrains.kotlinx.dataframe.columns.ColumnReference] to the renamed column.
-     */
-    public infix fun <C> KProperty<C>.named(nameOf: KProperty<*>): ColumnReference<C> =
-        toColumnAccessor().named(nameOf.columnName)
-
-    // endregion
-
-    // region into
-
-    /**
-     * ## Rename: `named` / `into`
-     * Renaming a column in the [ColumnsSelectionDsl][org.jetbrains.kotlinx.dataframe.api.ColumnsSelectionDsl] is done by calling the `infix` functions
-     * [named][org.jetbrains.kotlinx.dataframe.columns.ColumnReference.named] or [into][org.jetbrains.kotlinx.dataframe.columns.ColumnReference.into]. They behave exactly the same,
-     * so it's up to contextual preference which one to use. Any combination of [Access API][org.jetbrains.kotlinx.dataframe.documentation.AccessApi] can be
-     * used to specify the column to rename and which name should be used instead.
-     *
-     * #### For Example:
-     *
-     * `df.`[select][org.jetbrains.kotlinx.dataframe.DataFrame.select]` { name `[named][org.jetbrains.kotlinx.dataframe.columns.ColumnReference.named]` "Full Name" }`
-     *
-     * `df.`[select][org.jetbrains.kotlinx.dataframe.DataFrame.select]` { `[expr][org.jetbrains.kotlinx.dataframe.api.expr]` { 0 } `[into][org.jetbrains.kotlinx.dataframe.columns.ColumnReference.into]` "zeroes" }`
-     *
-     * `df.`[select][org.jetbrains.kotlinx.dataframe.DataFrame.select]` { "colA" `[named][kotlin.String.named]` Type::colB }`
-     *
-     * #### Example for this overload:
-     *
-     * `df.`[select][org.jetbrains.kotlinx.dataframe.DataFrame.select]` { columnA `[into][ColumnReference.into]` "columnB" }`
-     *
-     * @receiver The [ColumnReference] referencing the column to rename.
-     * @param [newName] A [String] used to specify the new name of the column.
-     * @return A [ColumnReference][org.jetbrains.kotlinx.dataframe.columns.ColumnReference] to the renamed column.
-     */
-    public infix fun <C> ColumnReference<C>.into(newName: String): ColumnReference<C> = named(newName)
-
-    /**
-     * ## Rename: `named` / `into`
-     * Renaming a column in the [ColumnsSelectionDsl][org.jetbrains.kotlinx.dataframe.api.ColumnsSelectionDsl] is done by calling the `infix` functions
-     * [named][org.jetbrains.kotlinx.dataframe.columns.ColumnReference.named] or [into][org.jetbrains.kotlinx.dataframe.columns.ColumnReference.into]. They behave exactly the same,
-     * so it's up to contextual preference which one to use. Any combination of [Access API][org.jetbrains.kotlinx.dataframe.documentation.AccessApi] can be
-     * used to specify the column to rename and which name should be used instead.
-     *
-     * #### For Example:
-     *
-     * `df.`[select][org.jetbrains.kotlinx.dataframe.DataFrame.select]` { name `[named][org.jetbrains.kotlinx.dataframe.columns.ColumnReference.named]` "Full Name" }`
-     *
-     * `df.`[select][org.jetbrains.kotlinx.dataframe.DataFrame.select]` { `[expr][org.jetbrains.kotlinx.dataframe.api.expr]` { 0 } `[into][org.jetbrains.kotlinx.dataframe.columns.ColumnReference.into]` "zeroes" }`
-     *
-     * `df.`[select][org.jetbrains.kotlinx.dataframe.DataFrame.select]` { "colA" `[named][kotlin.String.named]` Type::colB }`
-     *
-     * #### Example for this overload:
-     *
-     * `df.`[select][org.jetbrains.kotlinx.dataframe.DataFrame.select]` { columnA `[into][ColumnReference.into]` columnB }`
-     *
-     * @receiver The [ColumnReference] referencing the column to rename.
-     * @param [nameOf] A [ColumnReference] used to specify the new name of the column.
-     * @return A [ColumnReference][org.jetbrains.kotlinx.dataframe.columns.ColumnReference] to the renamed column.
-     */
-    public infix fun <C> ColumnReference<C>.into(nameOf: ColumnReference<*>): ColumnReference<C> = named(nameOf)
-
-    /**
-     * ## Rename: `named` / `into`
-     * Renaming a column in the [ColumnsSelectionDsl][org.jetbrains.kotlinx.dataframe.api.ColumnsSelectionDsl] is done by calling the `infix` functions
-     * [named][org.jetbrains.kotlinx.dataframe.columns.ColumnReference.named] or [into][org.jetbrains.kotlinx.dataframe.columns.ColumnReference.into]. They behave exactly the same,
-     * so it's up to contextual preference which one to use. Any combination of [Access API][org.jetbrains.kotlinx.dataframe.documentation.AccessApi] can be
-     * used to specify the column to rename and which name should be used instead.
-     *
-     * #### For Example:
-     *
-     * `df.`[select][org.jetbrains.kotlinx.dataframe.DataFrame.select]` { name `[named][org.jetbrains.kotlinx.dataframe.columns.ColumnReference.named]` "Full Name" }`
-     *
-     * `df.`[select][org.jetbrains.kotlinx.dataframe.DataFrame.select]` { `[expr][org.jetbrains.kotlinx.dataframe.api.expr]` { 0 } `[into][org.jetbrains.kotlinx.dataframe.columns.ColumnReference.into]` "zeroes" }`
-     *
-     * `df.`[select][org.jetbrains.kotlinx.dataframe.DataFrame.select]` { "colA" `[named][kotlin.String.named]` Type::colB }`
-     *
-     * #### Example for this overload:
-     *
-     * `df.`[select][org.jetbrains.kotlinx.dataframe.DataFrame.select]` { columnA `[into][ColumnReference.into]` Type::columnB }`
-     *
-     * @receiver The [ColumnReference] referencing the column to rename.
-     * @param [nameOf] A [KProperty] used to specify the new name of the column.
-     * @return A [ColumnReference][org.jetbrains.kotlinx.dataframe.columns.ColumnReference] to the renamed column.
-     */
-    public infix fun <C> ColumnReference<C>.into(nameOf: KProperty<*>): ColumnReference<C> = named(nameOf)
-
-    /**
-     * ## Rename: `named` / `into`
-     * Renaming a column in the [ColumnsSelectionDsl][org.jetbrains.kotlinx.dataframe.api.ColumnsSelectionDsl] is done by calling the `infix` functions
-     * [named][org.jetbrains.kotlinx.dataframe.columns.ColumnReference.named] or [into][org.jetbrains.kotlinx.dataframe.columns.ColumnReference.into]. They behave exactly the same,
-     * so it's up to contextual preference which one to use. Any combination of [Access API][org.jetbrains.kotlinx.dataframe.documentation.AccessApi] can be
-     * used to specify the column to rename and which name should be used instead.
-     *
-     * #### For Example:
-     *
-     * `df.`[select][org.jetbrains.kotlinx.dataframe.DataFrame.select]` { name `[named][org.jetbrains.kotlinx.dataframe.columns.ColumnReference.named]` "Full Name" }`
-     *
-     * `df.`[select][org.jetbrains.kotlinx.dataframe.DataFrame.select]` { `[expr][org.jetbrains.kotlinx.dataframe.api.expr]` { 0 } `[into][org.jetbrains.kotlinx.dataframe.columns.ColumnReference.into]` "zeroes" }`
-     *
-     * `df.`[select][org.jetbrains.kotlinx.dataframe.DataFrame.select]` { "colA" `[named][kotlin.String.named]` Type::colB }`
-     *
-     * #### Example for this overload:
-     *
-     * `df.`[select][org.jetbrains.kotlinx.dataframe.DataFrame.select]` { "columnA" `[into][String.into]` "columnB" }`
-     *
-     * @receiver The [String] referencing the column to rename.
-     * @param [newName] A [String] used to specify the new name of the column.
-     * @return A [ColumnReference][org.jetbrains.kotlinx.dataframe.columns.ColumnReference] to the renamed column.
-     */
-    public infix fun String.into(newName: String): ColumnReference<*> = named(newName)
-
-    /**
-     * ## Rename: `named` / `into`
-     * Renaming a column in the [ColumnsSelectionDsl][org.jetbrains.kotlinx.dataframe.api.ColumnsSelectionDsl] is done by calling the `infix` functions
-     * [named][org.jetbrains.kotlinx.dataframe.columns.ColumnReference.named] or [into][org.jetbrains.kotlinx.dataframe.columns.ColumnReference.into]. They behave exactly the same,
-     * so it's up to contextual preference which one to use. Any combination of [Access API][org.jetbrains.kotlinx.dataframe.documentation.AccessApi] can be
-     * used to specify the column to rename and which name should be used instead.
-     *
-     * #### For Example:
-     *
-     * `df.`[select][org.jetbrains.kotlinx.dataframe.DataFrame.select]` { name `[named][org.jetbrains.kotlinx.dataframe.columns.ColumnReference.named]` "Full Name" }`
-     *
-     * `df.`[select][org.jetbrains.kotlinx.dataframe.DataFrame.select]` { `[expr][org.jetbrains.kotlinx.dataframe.api.expr]` { 0 } `[into][org.jetbrains.kotlinx.dataframe.columns.ColumnReference.into]` "zeroes" }`
-     *
-     * `df.`[select][org.jetbrains.kotlinx.dataframe.DataFrame.select]` { "colA" `[named][kotlin.String.named]` Type::colB }`
-     *
-     * #### Example for this overload:
-     *
-     * `df.`[select][org.jetbrains.kotlinx.dataframe.DataFrame.select]` { "columnA" `[into][String.into]` columnB }`
-     *
-     * @receiver The [String] referencing the column to rename.
-     * @param [nameOf] A [ColumnReference] used to specify the new name of the column.
-     * @return A [ColumnReference][org.jetbrains.kotlinx.dataframe.columns.ColumnReference] to the renamed column.
-     */
-    public infix fun String.into(nameOf: ColumnReference<*>): ColumnReference<*> = named(nameOf)
-
-    /**
-     * ## Rename: `named` / `into`
-     * Renaming a column in the [ColumnsSelectionDsl][org.jetbrains.kotlinx.dataframe.api.ColumnsSelectionDsl] is done by calling the `infix` functions
-     * [named][org.jetbrains.kotlinx.dataframe.columns.ColumnReference.named] or [into][org.jetbrains.kotlinx.dataframe.columns.ColumnReference.into]. They behave exactly the same,
-     * so it's up to contextual preference which one to use. Any combination of [Access API][org.jetbrains.kotlinx.dataframe.documentation.AccessApi] can be
-     * used to specify the column to rename and which name should be used instead.
-     *
-     * #### For Example:
-     *
-     * `df.`[select][org.jetbrains.kotlinx.dataframe.DataFrame.select]` { name `[named][org.jetbrains.kotlinx.dataframe.columns.ColumnReference.named]` "Full Name" }`
-     *
-     * `df.`[select][org.jetbrains.kotlinx.dataframe.DataFrame.select]` { `[expr][org.jetbrains.kotlinx.dataframe.api.expr]` { 0 } `[into][org.jetbrains.kotlinx.dataframe.columns.ColumnReference.into]` "zeroes" }`
-     *
-     * `df.`[select][org.jetbrains.kotlinx.dataframe.DataFrame.select]` { "colA" `[named][kotlin.String.named]` Type::colB }`
-     *
-     * #### Example for this overload:
-     *
-     * `df.`[select][org.jetbrains.kotlinx.dataframe.DataFrame.select]` { "columnA" `[into][String.into]` Type::columnB }`
-     *
-     * @receiver The [String] referencing the column to rename.
-     * @param [nameOf] A [KProperty] used to specify the new name of the column.
-     * @return A [ColumnReference][org.jetbrains.kotlinx.dataframe.columns.ColumnReference] to the renamed column.
-     */
-    public infix fun String.into(nameOf: KProperty<*>): ColumnReference<*> = named(nameOf)
-
-    /**
-     * ## Rename: `named` / `into`
-     * Renaming a column in the [ColumnsSelectionDsl][org.jetbrains.kotlinx.dataframe.api.ColumnsSelectionDsl] is done by calling the `infix` functions
-     * [named][org.jetbrains.kotlinx.dataframe.columns.ColumnReference.named] or [into][org.jetbrains.kotlinx.dataframe.columns.ColumnReference.into]. They behave exactly the same,
-     * so it's up to contextual preference which one to use. Any combination of [Access API][org.jetbrains.kotlinx.dataframe.documentation.AccessApi] can be
-     * used to specify the column to rename and which name should be used instead.
-     *
-     * #### For Example:
-     *
-     * `df.`[select][org.jetbrains.kotlinx.dataframe.DataFrame.select]` { name `[named][org.jetbrains.kotlinx.dataframe.columns.ColumnReference.named]` "Full Name" }`
-     *
-     * `df.`[select][org.jetbrains.kotlinx.dataframe.DataFrame.select]` { `[expr][org.jetbrains.kotlinx.dataframe.api.expr]` { 0 } `[into][org.jetbrains.kotlinx.dataframe.columns.ColumnReference.into]` "zeroes" }`
-     *
-     * `df.`[select][org.jetbrains.kotlinx.dataframe.DataFrame.select]` { "colA" `[named][kotlin.String.named]` Type::colB }`
-     *
-     * #### Example for this overload:
-     *
-     * `df.`[select][org.jetbrains.kotlinx.dataframe.DataFrame.select]` { Type::columnA `[into][KProperty.into]` "columnB" }`
-     *
-     * @receiver The [KProperty] referencing the column to rename.
-     * @param [newName] A [String] used to specify the new name of the column.
-     * @return A [ColumnReference][org.jetbrains.kotlinx.dataframe.columns.ColumnReference] to the renamed column.
-     */
-    public infix fun <C> KProperty<C>.into(newName: String): ColumnReference<C> = named(newName)
-
-    /**
-     * ## Rename: `named` / `into`
-     * Renaming a column in the [ColumnsSelectionDsl][org.jetbrains.kotlinx.dataframe.api.ColumnsSelectionDsl] is done by calling the `infix` functions
-     * [named][org.jetbrains.kotlinx.dataframe.columns.ColumnReference.named] or [into][org.jetbrains.kotlinx.dataframe.columns.ColumnReference.into]. They behave exactly the same,
-     * so it's up to contextual preference which one to use. Any combination of [Access API][org.jetbrains.kotlinx.dataframe.documentation.AccessApi] can be
-     * used to specify the column to rename and which name should be used instead.
-     *
-     * #### For Example:
-     *
-     * `df.`[select][org.jetbrains.kotlinx.dataframe.DataFrame.select]` { name `[named][org.jetbrains.kotlinx.dataframe.columns.ColumnReference.named]` "Full Name" }`
-     *
-     * `df.`[select][org.jetbrains.kotlinx.dataframe.DataFrame.select]` { `[expr][org.jetbrains.kotlinx.dataframe.api.expr]` { 0 } `[into][org.jetbrains.kotlinx.dataframe.columns.ColumnReference.into]` "zeroes" }`
-     *
-     * `df.`[select][org.jetbrains.kotlinx.dataframe.DataFrame.select]` { "colA" `[named][kotlin.String.named]` Type::colB }`
-     *
-     * #### Example for this overload:
-     *
-     * `df.`[select][org.jetbrains.kotlinx.dataframe.DataFrame.select]` { Type::columnA `[into][KProperty.into]` columnB }`
-     *
-     * @receiver The [KProperty] referencing the column to rename.
-     * @param [nameOf] A [ColumnReference] used to specify the new name of the column.
-     * @return A [ColumnReference][org.jetbrains.kotlinx.dataframe.columns.ColumnReference] to the renamed column.
-     */
-    public infix fun <C> KProperty<C>.into(nameOf: ColumnReference<*>): ColumnReference<C> = named(nameOf)
-
-    /**
-     * ## Rename: `named` / `into`
-     * Renaming a column in the [ColumnsSelectionDsl][org.jetbrains.kotlinx.dataframe.api.ColumnsSelectionDsl] is done by calling the `infix` functions
-     * [named][org.jetbrains.kotlinx.dataframe.columns.ColumnReference.named] or [into][org.jetbrains.kotlinx.dataframe.columns.ColumnReference.into]. They behave exactly the same,
-     * so it's up to contextual preference which one to use. Any combination of [Access API][org.jetbrains.kotlinx.dataframe.documentation.AccessApi] can be
-     * used to specify the column to rename and which name should be used instead.
-     *
-     * #### For Example:
-     *
-     * `df.`[select][org.jetbrains.kotlinx.dataframe.DataFrame.select]` { name `[named][org.jetbrains.kotlinx.dataframe.columns.ColumnReference.named]` "Full Name" }`
-     *
-     * `df.`[select][org.jetbrains.kotlinx.dataframe.DataFrame.select]` { `[expr][org.jetbrains.kotlinx.dataframe.api.expr]` { 0 } `[into][org.jetbrains.kotlinx.dataframe.columns.ColumnReference.into]` "zeroes" }`
-     *
-     * `df.`[select][org.jetbrains.kotlinx.dataframe.DataFrame.select]` { "colA" `[named][kotlin.String.named]` Type::colB }`
-     *
-     * #### Example for this overload:
-     *
-     * `df.`[select][org.jetbrains.kotlinx.dataframe.DataFrame.select]` { Type::columnA `[into][KProperty.into]` Type::columnB }`
-     *
-     * @receiver The [KProperty] referencing the column to rename.
-     * @param [nameOf] A [KProperty] used to specify the new name of the column.
-     * @return A [ColumnReference][org.jetbrains.kotlinx.dataframe.columns.ColumnReference] to the renamed column.
-     */
-    public infix fun <C> KProperty<C>.into(nameOf: KProperty<*>): ColumnReference<C> = named(nameOf)
-
-    // endregion
-}
 // endregion