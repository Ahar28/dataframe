--- conflicted
+++ resolved
@@ -177,14 +177,8 @@
 </head>
 <body>
                             <details>
-<<<<<<< HEAD
-                            <summary>df.select { colsAtAnyDepth { !it.isColumnGroup() }.take(3) }</summary>
-                            
-                                    <details>
-=======
                             <summary>df.select { cols { !it.isColumnGroup() }.recursively().take(3) }</summary>
                                                                 <details>
->>>>>>> 4ef1a221
                                     <summary>Input DataFrame: rowsCount = 7, columnsCount = 5</summary>
                                      <table class="dataframe" id="df_0"></table>
 
@@ -199,14 +193,8 @@
                             </details>
                             <br>
                             <details>
-<<<<<<< HEAD
-                            <summary>df.select { colsAtAnyDepth { !it.isColumnGroup() }.takeLast(3) }</summary>
-                            
-                                    <details>
-=======
                             <summary>df.select { cols { !it.isColumnGroup() }.recursively().takeLast(3) }</summary>
                                                                 <details>
->>>>>>> 4ef1a221
                                     <summary>Input DataFrame: rowsCount = 7, columnsCount = 5</summary>
                                      <table class="dataframe" id="df_2"></table>
 
@@ -221,14 +209,8 @@
                             </details>
                             <br>
                             <details>
-<<<<<<< HEAD
-                            <summary>df.select { colsAtAnyDepth { !it.isColumnGroup() }.drop(3) }</summary>
-                            
-                                    <details>
-=======
                             <summary>df.select { cols { !it.isColumnGroup() }.recursively().drop(3) }</summary>
                                                                 <details>
->>>>>>> 4ef1a221
                                     <summary>Input DataFrame: rowsCount = 7, columnsCount = 5</summary>
                                      <table class="dataframe" id="df_4"></table>
 
@@ -243,14 +225,8 @@
                             </details>
                             <br>
                             <details>
-<<<<<<< HEAD
-                            <summary>df.select { colsAtAnyDepth { !it.isColumnGroup() }.dropLast(3) }</summary>
-                            
-                                    <details>
-=======
                             <summary>df.select { cols { !it.isColumnGroup() }.recursively().dropLast(3) }</summary>
                                                                 <details>
->>>>>>> 4ef1a221
                                     <summary>Input DataFrame: rowsCount = 7, columnsCount = 5</summary>
                                      <table class="dataframe" id="df_6"></table>
 
@@ -265,14 +241,8 @@
                             </details>
                             <br>
                             <details>
-<<<<<<< HEAD
-                            <summary>df.select { colsAtAnyDepth { !it.isColumnGroup() }.filter { it.name().startsWith(&quot;year&quot;) } }</summary>
-                            
-                                    <details>
-=======
                             <summary>df.select { cols { !it.isColumnGroup() }.rec().filter { it.name().startsWith(&quot;year&quot;) } }</summary>
                                                                 <details>
->>>>>>> 4ef1a221
                                     <summary>Input DataFrame: rowsCount = 7, columnsCount = 5</summary>
                                      <table class="dataframe" id="df_8"></table>
 
@@ -287,14 +257,8 @@
                             </details>
                             <br>
                             <details>
-<<<<<<< HEAD
-                            <summary>df.select { colsAtAnyDepth { !it.isColumnGroup() }.except { age } }</summary>
-                            
-                                    <details>
-=======
                             <summary>df.select { cols { !it.isColumnGroup() }.rec().except { age } }</summary>
                                                                 <details>
->>>>>>> 4ef1a221
                                     <summary>Input DataFrame: rowsCount = 7, columnsCount = 5</summary>
                                      <table class="dataframe" id="df_10"></table>
 
