--- conflicted
+++ resolved
@@ -354,7 +354,7 @@
                             <br>
                             <details>
                             <summary>df.select {
-            colGroup(&quot;name&quot;).lastCol { it.name().endsWith(&quot;Name&quot;) }
+            colGroup(&quot;name&quot;).last { it.name().endsWith(&quot;Name&quot;) }
         }</summary>
                                                                 <details>
                                     <summary>Input DataFrame: rowsCount = 7, columnsCount = 6</summary>
@@ -372,7 +372,7 @@
                             <br>
                             <details>
                             <summary>df.select {
-            Person::name.singleCol { it.name().startsWith(&quot;first&quot;) }
+            Person::name.single { it.name().startsWith(&quot;first&quot;) }
         }</summary>
                                                                 <details>
                                     <summary>Input DataFrame: rowsCount = 7, columnsCount = 6</summary>
@@ -389,14 +389,8 @@
                             </details>
                             <br>
                             <details>
-<<<<<<< HEAD
-                            <summary>df.select { colsAtAnyDepth { !it.isColumnGroup() } }</summary>
-                            
-                                    <details>
-=======
                             <summary>df.select { cols { !it.isColumnGroup() }.recursively() }</summary>
                                                                 <details>
->>>>>>> 4ef1a221
                                     <summary>Input DataFrame: rowsCount = 7, columnsCount = 6</summary>
                                      <table class="dataframe" id="df_26"></table>
 
@@ -411,14 +405,8 @@
                             </details>
                             <br>
                             <details>
-<<<<<<< HEAD
-                            <summary>df.select { colsAtAnyDepth() }</summary>
-                            
-                                    <details>
-=======
                             <summary>df.select { all().recursively() }</summary>
                                                                 <details>
->>>>>>> 4ef1a221
                                     <summary>Input DataFrame: rowsCount = 7, columnsCount = 6</summary>
                                      <table class="dataframe" id="df_28"></table>
 
@@ -433,14 +421,8 @@
                             </details>
                             <br>
                             <details>
-<<<<<<< HEAD
-                            <summary>df.select { colsAtAnyDepth { it.name().contains(&quot;:&quot;) } }</summary>
-                            
-                                    <details>
-=======
                             <summary>df.select { cols { it.name().contains(&quot;:&quot;) }.recursively() }</summary>
                                                                 <details>
->>>>>>> 4ef1a221
                                     <summary>Input DataFrame: rowsCount = 7, columnsCount = 6</summary>
                                      <table class="dataframe" id="df_30"></table>
 
@@ -455,14 +437,8 @@
                             </details>
                             <br>
                             <details>
-<<<<<<< HEAD
-                            <summary>df.select { colsAtAnyDepth().colsOf&amp;lt;String&amp;gt;() }</summary>
-                            
-                                    <details>
-=======
                             <summary>df.select { colsOf&amp;lt;String&amp;gt;().rec() }</summary>
                                                                 <details>
->>>>>>> 4ef1a221
                                     <summary>Input DataFrame: rowsCount = 7, columnsCount = 6</summary>
                                      <table class="dataframe" id="df_32"></table>
 
