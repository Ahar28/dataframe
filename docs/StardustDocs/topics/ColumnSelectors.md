[//]: # (title: Column selectors)

<!---IMPORT org.jetbrains.kotlinx.dataframe.samples.api.Access-->

[`DataFrame`](DataFrame.md) provides DSL for selecting arbitrary set of columns.

Column selectors are used in many operations:

<!---FUN columnSelectorsUsages-->

```kotlin
df.select { age and name }
df.fillNaNs { colsOf<Double>().recursively() }.withZero()
df.remove { cols { it.hasNulls() } }
df.group { cols { it.data != name } }.into { "nameless" }
df.update { city }.notNull { it.lowercase() }
df.gather { colsOf<Number>() }.into("key", "value")
df.move { name.firstName and name.lastName }.after { city }
```

<dataFrame src="org.jetbrains.kotlinx.dataframe.samples.api.Access.columnSelectorsUsages.html"/>
<!---END-->

**Select columns by name:**

<!---FUN columnSelectors-->
<tabs>
<tab title="Properties">

```kotlin
// by column name
df.select { it.name }
df.select { name }

// by column path
df.select { name.firstName }

// with a new name
df.select { name named "Full Name" }

// converted
df.select { name.firstName.map { it.lowercase() } }

// column arithmetics
df.select { 2021 - age }

// two columns
df.select { name and age }

// range of columns
df.select { name..age }

// all children of ColumnGroup
df.select { name.all() }

<<<<<<< HEAD
// recursive traversal of all children columns excluding ColumnGroups
df.select { name.allRecursively(includeGroups = false) }
=======
// depth-first-search traversal of all children columns
df.select { name.allDfs() }
>>>>>>> 858911e5
```

</tab>
<tab title="Accessors">

```kotlin
// by column name
val name by columnGroup()
df.select { it[name] }
df.select { name }

// by column path
val firstName by name.column<String>()
df.select { firstName }

// with a new name
df.select { name named "Full Name" }

// converted
df.select { firstName.map { it.lowercase() } }

// column arithmetics
val age by column<Int>()
df.select { 2021 - age }

// two columns
df.select { name and age }

// range of columns
df.select { name..age }

// all children of ColumnGroup
df.select { name.all() }

// recursive traversal of all children columns excluding ColumnGroups
df.select { name.allRecursively(includeGroups = false) }
```

</tab>
<tab title="Strings">

```kotlin
// by column name
df.select { it["name"] }

// by column path
df.select { it["name"]["firstName"] }
df.select { "name"["firstName"] }

// with a new name
df.select { "name" named "Full Name" }

// converted
df.select { "name"["firstName"]<String>().map { it.uppercase() } }

// column arithmetics
df.select { 2021 - "age"<Int>() }

// two columns
df.select { "name" and "age" }

// by range of names
df.select { "name".."age" }

// all children of ColumnGroup
df.select { "name".all() }

<<<<<<< HEAD
// recursive traversal of all children columns excluding groups
df.select { Person::name.allRecursively(includeGroups = false) }
```

</tab>
<tab title="Strings">

```kotlin
// by column name
df.select { it["name"] }

// by column path
df.select { it["name"]["firstName"] }
df.select { "name"["firstName"] }

// with a new name
df.select { "name" named "Full Name" }

// converted
df.select { "name"["firstName"]<String>().map { it.uppercase() } }

// column arithmetics
df.select { 2021 - "age"<Int>() }

// two columns
df.select { "name" and "age" }

// by range of names
df.select { "name".."age" }

// all children of ColumnGroup
df.select { "name".all() }

// recursive traversal of all children columns excluding groups
df.select { "name".allRecursively(includeGroups = false) }
```

=======
// depth-first-search traversal of all children columns
df.select { "name".allDfs() }
```

>>>>>>> 858911e5
</tab></tabs>
<dataFrame src="org.jetbrains.kotlinx.dataframe.samples.api.Access.columnSelectors.html"/>
<!---END-->

**Select columns by column index:**

<!---FUN columnsSelectorByIndices-->

```kotlin
// by index
df.select { col(2) }

// by several indices
df.select { cols(0, 1, 3) }

// by range of indices
df.select { cols(1..4) }
```

<dataFrame src="org.jetbrains.kotlinx.dataframe.samples.api.Access.columnsSelectorByIndices.html"/>
<!---END-->

**Other column selectors:**

<!---FUN columnSelectorsMisc-->

```kotlin
// by condition
df.select { cols { it.name().startsWith("year") } }
df.select { startsWith("year") }

// by type
df.select { colsOf<String>() }

// by type with condition
df.select { colsOf<String?> { it.countDistinct() > 5 } }

// all top-level columns
df.select { all() }

// first/last n columns
df.select { take(2) }
df.select { takeLast(2) }

// all except first/last n columns
df.select { drop(2) }
df.select { dropLast(2) }

// find the first column satisfying the condition
df.select { first { it.name.startsWith("year") } }

// find the last column inside a column group satisfying the condition
df.select {
    colGroup("name").last { it.name().endsWith("Name") }
}

// find the single column inside a column group satisfying the condition
df.select {
    Person::name.single { it.name().startsWith("first") }
}

// recursive traversal of all columns, excluding ColumnGroups from result
df.select { allRecursively(includeGroups = false) }

// depth-first-search traversal of all columns, including ColumnGroups in result
df.select { allRecursively() }

// recursive traversal with condition
df.select { cols { it.name().contains(":") }.recursively() }

// recursive traversal of columns of given type
df.select { colsOf<String>().recursively() }

// all columns except given column set
df.select { except { colsOf<String>() } }

// union of column sets
df.select { take(2) and col(3) }
```

<dataFrame src="org.jetbrains.kotlinx.dataframe.samples.api.Access.columnSelectorsMisc.html"/>
<!---END-->

**Modify the set of selected columns:**

<!---FUN columnSelectorsModifySet-->

```kotlin
// first/last n columns in column set
df.select { allRec(includeGroups = false).take(3) }
df.select { allRec(includeGroups = false).takeLast(3) }

// all except first/last n columns in column set
df.select { allRec(includeGroups = false).drop(3) }
df.select { allRec(includeGroups = false).dropLast(3) }

// filter column set by condition
df.select { allRec(includeGroups = false).filter { it.name().startsWith("year") } }

// exclude columns from column set
df.select { allRec(includeGroups = false).except { age } }

// keep only unique columns
df.select { (colsOf<Int>() and age).distinct() }
```

<dataFrame src="org.jetbrains.kotlinx.dataframe.samples.api.Access.columnSelectorsModifySet.html"/>
<!---END--><|MERGE_RESOLUTION|>--- conflicted
+++ resolved
@@ -53,13 +53,8 @@
 // all children of ColumnGroup
 df.select { name.all() }
 
-<<<<<<< HEAD
 // recursive traversal of all children columns excluding ColumnGroups
 df.select { name.allRecursively(includeGroups = false) }
-=======
-// depth-first-search traversal of all children columns
-df.select { name.allDfs() }
->>>>>>> 858911e5
 ```
 
 </tab>
@@ -127,50 +122,10 @@
 // all children of ColumnGroup
 df.select { "name".all() }
 
-<<<<<<< HEAD
-// recursive traversal of all children columns excluding groups
-df.select { Person::name.allRecursively(includeGroups = false) }
-```
-
-</tab>
-<tab title="Strings">
-
-```kotlin
-// by column name
-df.select { it["name"] }
-
-// by column path
-df.select { it["name"]["firstName"] }
-df.select { "name"["firstName"] }
-
-// with a new name
-df.select { "name" named "Full Name" }
-
-// converted
-df.select { "name"["firstName"]<String>().map { it.uppercase() } }
-
-// column arithmetics
-df.select { 2021 - "age"<Int>() }
-
-// two columns
-df.select { "name" and "age" }
-
-// by range of names
-df.select { "name".."age" }
-
-// all children of ColumnGroup
-df.select { "name".all() }
-
 // recursive traversal of all children columns excluding groups
 df.select { "name".allRecursively(includeGroups = false) }
 ```
 
-=======
-// depth-first-search traversal of all children columns
-df.select { "name".allDfs() }
-```
-
->>>>>>> 858911e5
 </tab></tabs>
 <dataFrame src="org.jetbrains.kotlinx.dataframe.samples.api.Access.columnSelectors.html"/>
 <!---END-->
@@ -260,12 +215,12 @@
 
 ```kotlin
 // first/last n columns in column set
-df.select { allRec(includeGroups = false).take(3) }
-df.select { allRec(includeGroups = false).takeLast(3) }
+df.select { allRecursively(includeGroups = false).take(3) }
+df.select { allRecursively(includeGroups = false).takeLast(3) }
 
 // all except first/last n columns in column set
-df.select { allRec(includeGroups = false).drop(3) }
-df.select { allRec(includeGroups = false).dropLast(3) }
+df.select { allRecursively(includeGroups = false).drop(3) }
+df.select { allRecursively(includeGroups = false).dropLast(3) }
 
 // filter column set by condition
 df.select { allRec(includeGroups = false).filter { it.name().startsWith("year") } }
